{
    "_comment" : "Record format:",
    "_comment" : "blockedRole-blockedCommand: [blockerRole1-blockerCommand1, blockerRole2-blockerCommand2, ...]",
    "general_deps" : {
        "_comment" : "dependencies for all cases",
        "METRON_INDEXING-INSTALL" : ["METRON_PARSERS-INSTALL"],
<<<<<<< HEAD
        "METRON_PARSERS-START" : ["NAMENODE-START", "ZOOKEEPER_SERVER-START", "KAFKA_BROKER-START", "STORM_REST_API-START","METRON_ENRICHMENT_MASTER-START"],
        "METRON_ENRICHMENT_MASTER-START" : ["NAMENODE-START", "ZOOKEEPER_SERVER-START", "KAFKA_BROKER-START", "STORM_REST_API-START", "HBASE_MASTER-START", "HBASE_REGIONSERVER-START"],
=======
        "METRON_ENRICHMENT-INSTALL" : ["METRON_INDEXING-INSTALL"],
        "METRON_PARSERS-START" : ["NAMENODE-START", "ZOOKEEPER_SERVER-START", "KAFKA_BROKER-START", "STORM_REST_API-START"],
        "METRON_ENRICHMENT_MASTER-START" : ["NAMENODE-START", "ZOOKEEPER_SERVER-START", "KAFKA_BROKER-START", "STORM_REST_API-START", "HBASE_MASTER-START", "HBASE_REGIONSERVER-START", "METRON_INDEXING-START"],
>>>>>>> 134a2331
        "METRON_ENRICHMENT_SERVICE_CHECK-SERVICE_CHECK" : ["METRON_ENRICHMENT_MASTER-START"],
        "METRON_INDEXING-START" : ["NAMENODE-START", "ZOOKEEPER_SERVER-START", "KAFKA_BROKER-START", "STORM_REST_API-START","METRON_PARSERS-START"],
        "METRON_SERVICE_CHECK-SERVICE_CHECK" : ["METRON_PARSERS-START","METRON_INDEXING-START"]
    }
}<|MERGE_RESOLUTION|>--- conflicted
+++ resolved
@@ -4,14 +4,9 @@
     "general_deps" : {
         "_comment" : "dependencies for all cases",
         "METRON_INDEXING-INSTALL" : ["METRON_PARSERS-INSTALL"],
-<<<<<<< HEAD
+        "METRON_ENRICHMENT-INSTALL": ["METRON_INDEXING-INSTALL"],
         "METRON_PARSERS-START" : ["NAMENODE-START", "ZOOKEEPER_SERVER-START", "KAFKA_BROKER-START", "STORM_REST_API-START","METRON_ENRICHMENT_MASTER-START"],
         "METRON_ENRICHMENT_MASTER-START" : ["NAMENODE-START", "ZOOKEEPER_SERVER-START", "KAFKA_BROKER-START", "STORM_REST_API-START", "HBASE_MASTER-START", "HBASE_REGIONSERVER-START"],
-=======
-        "METRON_ENRICHMENT-INSTALL" : ["METRON_INDEXING-INSTALL"],
-        "METRON_PARSERS-START" : ["NAMENODE-START", "ZOOKEEPER_SERVER-START", "KAFKA_BROKER-START", "STORM_REST_API-START"],
-        "METRON_ENRICHMENT_MASTER-START" : ["NAMENODE-START", "ZOOKEEPER_SERVER-START", "KAFKA_BROKER-START", "STORM_REST_API-START", "HBASE_MASTER-START", "HBASE_REGIONSERVER-START", "METRON_INDEXING-START"],
->>>>>>> 134a2331
         "METRON_ENRICHMENT_SERVICE_CHECK-SERVICE_CHECK" : ["METRON_ENRICHMENT_MASTER-START"],
         "METRON_INDEXING-START" : ["NAMENODE-START", "ZOOKEEPER_SERVER-START", "KAFKA_BROKER-START", "STORM_REST_API-START","METRON_PARSERS-START"],
         "METRON_SERVICE_CHECK-SERVICE_CHECK" : ["METRON_PARSERS-START","METRON_INDEXING-START"]
