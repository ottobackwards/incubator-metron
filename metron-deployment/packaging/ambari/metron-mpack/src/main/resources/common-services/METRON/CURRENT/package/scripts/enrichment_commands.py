--- conflicted
+++ resolved
@@ -28,15 +28,11 @@
     __params = None
     __enrichment_topology = None
     __enrichment_topic = None
-<<<<<<< HEAD
     __enrichment_error_topic = None
     __threat_intel_error_topic = None
     __kafka_configured = False
     __hbase_configured = False
     __geo_configured = False
-=======
-    __configured = False
->>>>>>> 134a2331
 
     def __init__(self, params):
         if params is None:
@@ -44,15 +40,9 @@
         self.__params = params
         self.__enrichment_topology = params.metron_enrichment_topology
         self.__enrichment_topic = params.metron_enrichment_topic
-<<<<<<< HEAD
-        self.__enrichment_error_topic = params.metron_enrichment_error_topic
-        self.__threat_intel_error_topic = params.metron_threat_intel_error_topic
         self.__kafka_configured = os.path.isfile(self.__params.enrichment_kafka_configured_flag_file)
         self.__hbase_configured = os.path.isfile(self.__params.enrichment_hbase_configured_flag_file)
         self.__geo_configured = os.path.isfile(self.__params.enrichment_geo_configured_flag_file)
-=======
-        self.__configured = os.path.isfile(self.__params.enrichment_configured_flag_file)
->>>>>>> 134a2331
 
     def is_kafka_configured(self):
         return self.__kafka_configured
