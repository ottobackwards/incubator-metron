--- conflicted
+++ resolved
@@ -161,11 +161,8 @@
           "export METRON_INDEX_CP={metron_indexing_classpath};"
           "export METRON_LOG_DIR={metron_log_dir};"
           "export METRON_PID_FILE={pid_file};"
-<<<<<<< HEAD
           "export HDP_VERSION={hdp_version};"
-=======
           "export METRON_RA_INDEXING_WRITER={ra_indexing_writer};"
->>>>>>> cbdaee17
           "{metron_home}/bin/metron-rest.sh;"
           "unset METRON_JDBC_PASSWORD;"
         ))
