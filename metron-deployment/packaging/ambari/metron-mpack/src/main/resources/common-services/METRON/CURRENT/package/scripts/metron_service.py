"""
Licensed to the Apache Software Foundation (ASF) under one
or more contributor license agreements.  See the NOTICE file
distributed with this work for additional information
regarding copyright ownership.  The ASF licenses this file
to you under the Apache License, Version 2.0 (the
"License"); you may not use this file except in compliance
with the License.  You may obtain a copy of the License at
    http://www.apache.org/licenses/LICENSE-2.0
Unless required by applicable law or agreed to in writing, software
distributed under the License is distributed on an "AS IS" BASIS,
WITHOUT WARRANTIES OR CONDITIONS OF ANY KIND, either express or implied.
See the License for the specific language governing permissions and
limitations under the License.
"""

import json
import subprocess

from resource_management.core.logger import Logger
from resource_management.core.resources.system import Directory, File
from resource_management.core.resources.system import Execute
from resource_management.core.source import Template
from resource_management.libraries.functions import format as ambari_format
from resource_management.libraries.functions.get_user_call_output import \
  get_user_call_output
from metron_security import kinit


<<<<<<< HEAD
def init_config(params):
    Logger.info('Loading Metron config into ZooKeeper')

    Logger.info('Creating bundle.properties from template')
    File(ambari_format("{metron_zookeeper_config_path}/bundle.properties"),
         content=Template("bundle.properties.j2"),
         owner=params.metron_user,
         group=params.metron_group
         )

    Execute(ambari_format(
        "{metron_home}/bin/zk_load_configs.sh --mode PUSH -i {metron_zookeeper_config_path} -z {zookeeper_quorum}"),
        path=ambari_format("{java_home}/bin")
    )
=======
def init_config():
  Logger.info('Loading config into ZooKeeper')
  Execute(ambari_format(
      "{metron_home}/bin/zk_load_configs.sh --mode PUSH -i {metron_zookeeper_config_path} -z {zookeeper_quorum}"),
      path=ambari_format("{java_home}/bin")
  )
>>>>>>> adb378f3

    Logger.info('Loading Metron Parser Extension configs into ZooKeeper')
    parsers_list = params.all_parsers.replace(' ', '').split(',')
    alt_parsers_list = params.all_alt_parsers.replace(' ', '').split(',')

    for parser in parsers_list:
        if params:
            Execute(ambari_format(
                "{metron_home}/bin/zk_load_configs.sh --mode PUSH -i " + params.metron_extensions_etc_parsers + "/" + parser + "/{metron_zookeeper_config_dir} -z {zookeeper_quorum}"),
                path=ambari_format("{java_home}/bin")
            )


    for parser in alt_parsers_list:
        if not parser:
            break

        Execute(ambari_format(
            "{metron_home}/bin/zk_load_configs.sh --mode PUSH -i " + params.metron_extensions_alt_etc_parsers + "/" + parser + "/{metron_zookeeper_config_dir} -z {zookeeper_quorum}"),
            path=ambari_format("{java_home}/bin")
    )


def get_running_topologies(params):
  Logger.info('Getting Running Storm Topologies from Storm REST Server')

  Logger.info('Security enabled? ' + str(params.security_enabled))

  # Want to sudo to the metron user and kinit as them so we aren't polluting root with Metron's Kerberos tickets.
  # This is becuase we need to run a command with a return as the metron user. Sigh
  negotiate = '--negotiate -u : ' if params.security_enabled else ''
  cmd = ambari_format(
    'curl --max-time 3 ' + negotiate + '{storm_rest_addr}/api/v1/topology/summary')

  if params.security_enabled:
    kinit(params.kinit_path_local,
          params.metron_keytab_path,
          params.metron_principal_name,
          execute_user=params.metron_user)

  Logger.info('Running cmd: ' + cmd)
  return_code, stdout, stderr = get_user_call_output(cmd,
                                                     user=params.metron_user,
                                                     is_checked_call=False)

  if (return_code != 0):
    return {}

  try:
    stormjson = json.loads(stdout)
  except ValueError, e:
    Logger.info('Stdout: ' + str(stdout))
    Logger.info('Stderr: ' + str(stderr))
    Logger.exception(str(e))
    return {}

  topologiesDict = {}

  for topology in stormjson['topologies']:
    topologiesDict[topology['name']] = topology['status']

  Logger.info("Topologies: " + str(topologiesDict))
  return topologiesDict


def load_global_config(params):
  Logger.info('Create Metron Local Config Directory')
  Logger.info("Configure Metron global.json")

  directories = [params.metron_zookeeper_config_path]
  Directory(directories,
            mode=0755,
            owner=params.metron_user,
            group=params.metron_group
            )

  File(ambari_format("{metron_zookeeper_config_path}/global.json"),
       content=Template("global.json.j2"),
       owner=params.metron_user,
       group=params.metron_group
       )

<<<<<<< HEAD
    init_config(params)
=======
  init_config()
>>>>>>> adb378f3


def init_kafka_topics(params, topics):
  Logger.info('Creating Kafka topics')

  # Create the topics. All the components need indexing (for errors), so we pass '--if-not-exists'.
  command_template = """{0}/kafka-topics.sh \
                            --zookeeper {1} \
                            --create \
                            --if-not-exists \
                            --topic {2} \
                            --partitions {3} \
                            --replication-factor {4} \
                            --config retention.bytes={5}"""

  num_partitions = 1
  replication_factor = 1
  retention_gigabytes = int(params.metron_topic_retention)
  retention_bytes = retention_gigabytes * 1024 * 1024 * 1024
  for topic in topics:
    Logger.info("Creating topic'{0}'".format(topic))
    Execute(command_template.format(params.kafka_bin_dir,
                                    params.zookeeper_quorum,
                                    topic,
                                    num_partitions,
                                    replication_factor,
                                    retention_bytes),
            user=params.kafka_user)
  Logger.info("Done creating Kafka topics")


def init_kafka_acls(params, topics, groups):
  Logger.info('Creating Kafka ACLs')

  acl_template = """{0}/kafka-acls.sh \
                                  --authorizer kafka.security.auth.SimpleAclAuthorizer \
                                  --authorizer-properties zookeeper.connect={1} \
                                  --add \
                                  --allow-principal User:{2} \
                                  --topic {3}"""

  for topic in topics:
    Logger.info("Creating ACL for topic '{0}'".format(topic))
    Execute(acl_template.format(params.kafka_bin_dir,
                                params.zookeeper_quorum,
                                params.metron_user,
                                topic),
            user=params.kafka_user)

  acl_template = """{0}/kafka-acls.sh \
                                  --authorizer kafka.security.auth.SimpleAclAuthorizer \
                                  --authorizer-properties zookeeper.connect={1} \
                                  --add \
                                  --allow-principal User:{2} \
                                  --group {3}"""

  for group in groups:
    Logger.info("Creating ACL for group '{0}'".format(group))
    Execute(acl_template.format(params.kafka_bin_dir,
                                params.zookeeper_quorum,
                                params.metron_user,
                                group),
            user=params.kafka_user)
  Logger.info("Done creating Kafka ACLs")<|MERGE_RESOLUTION|>--- conflicted
+++ resolved
@@ -27,7 +27,6 @@
 from metron_security import kinit
 
 
-<<<<<<< HEAD
 def init_config(params):
     Logger.info('Loading Metron config into ZooKeeper')
 
@@ -42,14 +41,6 @@
         "{metron_home}/bin/zk_load_configs.sh --mode PUSH -i {metron_zookeeper_config_path} -z {zookeeper_quorum}"),
         path=ambari_format("{java_home}/bin")
     )
-=======
-def init_config():
-  Logger.info('Loading config into ZooKeeper')
-  Execute(ambari_format(
-      "{metron_home}/bin/zk_load_configs.sh --mode PUSH -i {metron_zookeeper_config_path} -z {zookeeper_quorum}"),
-      path=ambari_format("{java_home}/bin")
-  )
->>>>>>> adb378f3
 
     Logger.info('Loading Metron Parser Extension configs into ZooKeeper')
     parsers_list = params.all_parsers.replace(' ', '').split(',')
@@ -132,11 +123,7 @@
        group=params.metron_group
        )
 
-<<<<<<< HEAD
     init_config(params)
-=======
-  init_config()
->>>>>>> adb378f3
 
 
 def init_kafka_topics(params, topics):
