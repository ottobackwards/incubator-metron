"""
Licensed to the Apache Software Foundation (ASF) under one
or more contributor license agreements.  See the NOTICE file
distributed with this work for additional information
regarding copyright ownership.  The ASF licenses this file
to you under the Apache License, Version 2.0 (the
"License"); you may not use this file except in compliance
with the License.  You may obtain a copy of the License at
    http://www.apache.org/licenses/LICENSE-2.0
Unless required by applicable law or agreed to in writing, software
distributed under the License is distributed on an "AS IS" BASIS,
WITHOUT WARRANTIES OR CONDITIONS OF ANY KIND, either express or implied.
See the License for the specific language governing permissions and
limitations under the License.
"""

import json
import subprocess

from resource_management.core.logger import Logger
from resource_management.core.resources.system import Directory, File
from resource_management.core.resources.system import Execute
from resource_management.core.source import Template
from resource_management.libraries.functions import format as ambari_format
from resource_management.core.source import Template
from resource_management.libraries.functions.get_user_call_output import get_user_call_output
from metron_security import kinit


def init_config(params):
    Logger.info('Loading Metron config into ZooKeeper')

    Logger.info('Creating bundle.properties from template')
    File(ambari_format("{metron_zookeeper_config_path}/bundle.properties"),
         content=Template("bundle.properties.j2"),
         owner=params.metron_user,
         group=params.metron_group
         )

    Execute(ambari_format(
        "{metron_home}/bin/zk_load_configs.sh --mode PUSH -i {metron_zookeeper_config_path} -z {zookeeper_quorum}"),
        path=ambari_format("{java_home}/bin")
    )

    Logger.info('Loading Metron Parser Extension configs into ZooKeeper')
    parsers_list = params.all_parsers.replace(' ', '').split(',')
    alt_parsers_list = params.all_alt_parsers.replace(' ', '').split(',')

    for parser in parsers_list:
        if params:
            Execute(ambari_format(
                "{metron_home}/bin/zk_load_configs.sh --mode PUSH -i " + params.metron_extensions_etc_parsers + "/" + parser + "/{metron_zookeeper_config_dir} -z {zookeeper_quorum}"),
                path=ambari_format("{java_home}/bin")
            )


    for parser in alt_parsers_list:
        if not parser:
            break

        Execute(ambari_format(
            "{metron_home}/bin/zk_load_configs.sh --mode PUSH -i " + params.metron_extensions_alt_etc_parsers + "/" + parser + "/{metron_zookeeper_config_dir} -z {zookeeper_quorum}"),
            path=ambari_format("{java_home}/bin")
    )


def get_running_topologies(params):
    Logger.info('Getting Running Storm Topologies from Storm REST Server')

    Logger.info('Security enabled? ' + str(params.security_enabled))

    # Want to sudo to the metron user and kinit as them so we aren't polluting root with Metron's Kerberos tickets.
    # This is becuase we need to run a command with a return as the metron user. Sigh
    negotiate = '--negotiate -u : ' if params.security_enabled else ''
    cmd = ambari_format('curl --max-time 3 ' + negotiate + '{storm_rest_addr}/api/v1/topology/summary')

    if params.security_enabled:
        kinit(params.kinit_path_local,
              params.metron_keytab_path,
              params.metron_principal_name,
              execute_user=params.metron_user)

    Logger.info('Running cmd: ' + cmd)
    return_code, stdout, sdterr = get_user_call_output(cmd, user=params.metron_user)

    try:
        stormjson = json.loads(stdout)
    except ValueError, e:
        Logger.info('Stdout: ' + str(stdout))
        Logger.info('Stderr: ' + str(stderr))
        Logger.exception(str(e))
        return {}

    topologiesDict = {}

    for topology in stormjson['topologies']:
        topologiesDict[topology['name']] = topology['status']

    Logger.info("Topologies: " + str(topologiesDict))
    return topologiesDict


def load_global_config(params):
    Logger.info('Create Metron Local Config Directory')
    Logger.info("Configure Metron global.json")

    directories = [params.metron_zookeeper_config_path]
    Directory(directories,
              mode=0755,
              owner=params.metron_user,
              group=params.metron_group
              )

    File(ambari_format("{metron_zookeeper_config_path}/global.json"),
         content=Template("global.json.j2"),
         owner=params.metron_user,
         group=params.metron_group
         )

<<<<<<< HEAD
    File("{0}/elasticsearch.properties".format(params.metron_zookeeper_config_path + '/..'),
         owner=params.metron_user,
         content=InlineTemplate(params.global_properties_template))

    init_config(params)
=======
    init_config()
>>>>>>> df270fee


def init_kafka_topics(params, topics):
    Logger.info('Creating Kafka topics')

    # Create the topics. All the components need indexing (for errors), so we pass '--if-not-exists'.
    command_template = """{0}/kafka-topics.sh \
                            --zookeeper {1} \
                            --create \
                            --if-not-exists \
                            --topic {2} \
                            --partitions {3} \
                            --replication-factor {4} \
                            --config retention.bytes={5}"""

    num_partitions = 1
    replication_factor = 1
    retention_gigabytes = int(params.metron_topic_retention)
    retention_bytes = retention_gigabytes * 1024 * 1024 * 1024
    for topic in topics:
        Logger.info("Creating topic'{0}'".format(topic))
        Execute(command_template.format(params.kafka_bin_dir,
                                        params.zookeeper_quorum,
                                        topic,
                                        num_partitions,
                                        replication_factor,
                                        retention_bytes),
                user=params.kafka_user)
    Logger.info("Done creating Kafka topics")


def init_kafka_acls(params, topics, groups):
    Logger.info('Creating Kafka ACLs')

    acl_template = """{0}/kafka-acls.sh \
                                  --authorizer kafka.security.auth.SimpleAclAuthorizer \
                                  --authorizer-properties zookeeper.connect={1} \
                                  --add \
                                  --allow-principal User:{2} \
                                  --topic {3}"""

    for topic in topics:
        Logger.info("Creating ACL for topic '{0}'".format(topic))
        Execute(acl_template.format(params.kafka_bin_dir,
                                    params.zookeeper_quorum,
                                    params.metron_user,
                                    topic),
                user=params.kafka_user)

    acl_template = """{0}/kafka-acls.sh \
                                  --authorizer kafka.security.auth.SimpleAclAuthorizer \
                                  --authorizer-properties zookeeper.connect={1} \
                                  --add \
                                  --allow-principal User:{2} \
                                  --group {3}"""

    for group in groups:
        Logger.info("Creating ACL for group '{0}'".format(group))
        Execute(acl_template.format(params.kafka_bin_dir,
                                    params.zookeeper_quorum,
                                    params.metron_user,
                                    group),
                user=params.kafka_user)
    Logger.info("Done creating Kafka ACLs")<|MERGE_RESOLUTION|>--- conflicted
+++ resolved
@@ -22,7 +22,6 @@
 from resource_management.core.resources.system import Execute
 from resource_management.core.source import Template
 from resource_management.libraries.functions import format as ambari_format
-from resource_management.core.source import Template
 from resource_management.libraries.functions.get_user_call_output import get_user_call_output
 from metron_security import kinit
 
@@ -117,15 +116,7 @@
          group=params.metron_group
          )
 
-<<<<<<< HEAD
-    File("{0}/elasticsearch.properties".format(params.metron_zookeeper_config_path + '/..'),
-         owner=params.metron_user,
-         content=InlineTemplate(params.global_properties_template))
-
     init_config(params)
-=======
-    init_config()
->>>>>>> df270fee
 
 
 def init_kafka_topics(params, topics):
