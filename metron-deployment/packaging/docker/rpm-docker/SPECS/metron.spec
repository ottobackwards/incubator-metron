--- conflicted
+++ resolved
@@ -591,15 +591,12 @@
 %changelog
 * Thu Aug 30 2018 Apache Metron <dev@metron.apache.org> - 0.6.1
 - Update compiled css file name for Alerts UI
-<<<<<<< HEAD
 * Fri Aug 24 2018 Apache Metron <dev@metron.apache.org> - 0.5.1
 - Add syslog5424 parser
-=======
 * Tue Aug 21 2018 Apache Metron <dev@metron.apache.org> - 0.6.1
 - Add Profiler for REPL
 * Tue Aug 14 2018 Apache Metron <dev@metron.apache.org> - 0.5.1
 - Add Profiler for Spark
->>>>>>> fbabfcad
 * Thu Feb 1 2018 Apache Metron <dev@metron.apache.org> - 0.4.3
 - Add Solr install script to Solr RPM
 * Tue Sep 25 2017 Apache Metron <dev@metron.apache.org> - 0.4.2
