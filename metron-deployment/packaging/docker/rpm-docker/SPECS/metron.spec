#
#  Licensed to the Apache Software Foundation (ASF) under one or more
#  contributor license agreements.  See the NOTICE file distributed with
#  this work for additional information regarding copyright ownership.
#  The ASF licenses this file to You under the Apache License, Version 2.0
#  (the "License"); you may not use this file except in compliance with
#  the License.  You may obtain a copy of the License at
#
#      http://www.apache.org/licenses/LICENSE-2.0
#
#  Unless required by applicable law or agreed to in writing, software
#  distributed under the License is distributed on an "AS IS" BASIS,
#  WITHOUT WARRANTIES OR CONDITIONS OF ANY KIND, either express or implied.
#  See the License for the specific language governing permissions and
#  limitations under the License.
#
%define timestamp           %(date +%Y%m%d%H%M)
%define version             %{?_version}%{!?_version:UNKNOWN}
%define full_version        %{version}%{?_prerelease}
%define prerelease_fmt      %{?_prerelease:.%{_prerelease}}
%define vendor_version      %{?_vendor_version}%{!?_vendor_version: UNKNOWN}
%define url                 http://metron.apache.org/
%define base_name           metron
%define name                %{base_name}-%{vendor_version}
%define versioned_app_name  %{base_name}-%{version}
%define buildroot           %{_topdir}/BUILDROOT/%{versioned_app_name}-root
%define installpriority     %{_priority} # Used by alternatives for concurrent version installs
%define __jar_repack        %{nil}

%define metron_root         %{_prefix}/%{base_name}
%define metron_home         %{metron_root}/%{full_version}

%define _binaries_in_noarch_packages_terminate_build   0

# ~~~~~~~~~~~~~~~~~~~~~~~~~~~~~~~~~~~~~~~~~~~~~~~~~~~~~~~~~~~~~~~~~~~~~~~~~~

Name:           %{base_name}
Version:        %{version}
Release:        %{timestamp}%{prerelease_fmt}
BuildRoot:      %{buildroot}
BuildArch:      noarch
Summary:        Apache Metron provides a scalable advanced security analytics framework
License:        ASL 2.0
Group:          Applications/Internet
URL:            %{url}
Source0:        metron-common-%{full_version}-archive.tar.gz
Source1:        metron-parsers-%{full_version}-archive.tar.gz
Source2:        metron-elasticsearch-%{full_version}-archive.tar.gz
Source3:        metron-data-management-%{full_version}-archive.tar.gz
Source4:        metron-solr-%{full_version}-archive.tar.gz
Source5:        metron-enrichment-%{full_version}-archive.tar.gz
Source6:        metron-indexing-%{full_version}-archive.tar.gz
Source7:        metron-pcap-backend-%{full_version}-archive.tar.gz
Source8:        metron-profiler-%{full_version}-archive.tar.gz
Source9:        metron-rest-%{full_version}-archive.tar.gz
Source10:       metron-config-%{full_version}-archive.tar.gz
Source11:       metron-management-%{full_version}-archive.tar.gz
Source12:       metron-maas-service-%{full_version}-archive.tar.gz
Source13:       metron-alerts-%{full_version}-archive.tar.gz
Source14:       metron-performance-%{full_version}-archive.tar.gz

%description
Apache Metron provides a scalable advanced security analytics framework

%prep
rm -rf %{_rpmdir}/%{buildarch}/%{versioned_app_name}*
rm -rf %{_srcrpmdir}/%{versioned_app_name}*

%build
rm -rf %{_builddir}
mkdir -p %{_builddir}/%{versioned_app_name}

%clean
rm -rf %{buildroot}
rm -rf %{_builddir}/*

%install
rm -rf %{buildroot}
mkdir -p %{buildroot}%{metron_home}
mkdir -p %{buildroot}/etc/init.d

# copy source files and untar
tar -xzf %{SOURCE0} -C %{buildroot}%{metron_home}
tar -xzf %{SOURCE1} -C %{buildroot}%{metron_home}
tar -xzf %{SOURCE2} -C %{buildroot}%{metron_home}
tar -xzf %{SOURCE3} -C %{buildroot}%{metron_home}
tar -xzf %{SOURCE4} -C %{buildroot}%{metron_home}
tar -xzf %{SOURCE5} -C %{buildroot}%{metron_home}
tar -xzf %{SOURCE6} -C %{buildroot}%{metron_home}
tar -xzf %{SOURCE7} -C %{buildroot}%{metron_home}
tar -xzf %{SOURCE8} -C %{buildroot}%{metron_home}
tar -xzf %{SOURCE9} -C %{buildroot}%{metron_home}
tar -xzf %{SOURCE10} -C %{buildroot}%{metron_home}
tar -xzf %{SOURCE11} -C %{buildroot}%{metron_home}
tar -xzf %{SOURCE12} -C %{buildroot}%{metron_home}
tar -xzf %{SOURCE13} -C %{buildroot}%{metron_home}
tar -xzf %{SOURCE14} -C %{buildroot}%{metron_home}

install %{buildroot}%{metron_home}/bin/metron-management-ui %{buildroot}/etc/init.d/
install %{buildroot}%{metron_home}/bin/metron-alerts-ui %{buildroot}/etc/init.d/

# allows node dependencies to be packaged in the RPMs
npm install --prefix="%{buildroot}%{metron_home}/web/expressjs" --only=production

# ~~~~~~~~~~~~~~~~~~~~~~~~~~~~~~~~~~~~~~~~~~~~~~~~~~~~~~~~~~~~~~~~~~~~~~~~~~

%package        common
Summary:        Metron Common
Group:          Applications/Internet
Provides:       common = %{version}

%description    common
This package installs the Metron common files %{metron_home}

%files          common

%defattr(-,root,root,755)
%dir %{metron_root}
%dir %{metron_home}
%dir %{metron_home}/bin
%dir %{metron_home}/config
%dir %{metron_home}/config/zookeeper
%dir %{metron_home}/lib
%{metron_home}/bin/zk_load_configs.sh
%{metron_home}/bin/stellar
%{metron_home}/bin/cluster_info.py
%{metron_home}/config/zookeeper/global.json
%attr(0644,root,root) %{metron_home}/lib/metron-common-%{full_version}.jar

# ~~~~~~~~~~~~~~~~~~~~~~~~~~~~~~~~~~~~~~~~~~~~~~~~~~~~~~~~~~~~~~~~~~~~~~~~~~

%package        parsers
Summary:        Metron Parser Files
Group:          Applications/Internet
Provides:       parsers = %{version}

%description    parsers
This package installs the Metron Parser files

%files          parsers
%defattr(-,root,root,755)
%dir %{metron_root}
%dir %{metron_home}
%dir %{metron_home}/bin
%dir %{metron_home}/config
%dir %{metron_home}/config/zookeeper
%dir %{metron_home}/config/zookeeper/parsers
%dir %{metron_home}/patterns
%dir %{metron_home}/lib
%{metron_home}/bin/start_parser_topology.sh
%{metron_home}/config/zookeeper/parsers/bro.json
%{metron_home}/config/zookeeper/parsers/jsonMap.json
%{metron_home}/config/zookeeper/parsers/jsonMapQuery.json
%{metron_home}/config/zookeeper/parsers/jsonMapWrappedQuery.json
%{metron_home}/config/zookeeper/parsers/snort.json
%{metron_home}/config/zookeeper/parsers/squid.json
%{metron_home}/config/zookeeper/parsers/syslog5424.json
%{metron_home}/config/zookeeper/parsers/websphere.json
%{metron_home}/config/zookeeper/parsers/yaf.json
%{metron_home}/config/zookeeper/parsers/asa.json
%{metron_home}/patterns/asa
%{metron_home}/patterns/common
%{metron_home}/patterns/fireeye
%{metron_home}/patterns/sourcefire
%{metron_home}/patterns/squid
%{metron_home}/patterns/websphere
%{metron_home}/patterns/yaf
%attr(0644,root,root) %{metron_home}/lib/metron-parsers-%{full_version}-uber.jar

# ~~~~~~~~~~~~~~~~~~~~~~~~~~~~~~~~~~~~~~~~~~~~~~~~~~~~~~~~~~~~~~~~~~~~~~~~~~

%package        elasticsearch
Summary:        Metron Elasticsearch Files
Group:          Applications/Internet
Provides:       elasticsearch = %{version}

%description    elasticsearch
This package installs the Metron Elasticsearch files

%files          elasticsearch
%defattr(-,root,root,755)
%dir %{metron_root}
%dir %{metron_home}
%dir %{metron_home}/bin
%dir %{metron_home}/config
%dir %{metron_home}/lib
%{metron_home}/bin/start_elasticsearch_topology.sh
%{metron_home}/config/elasticsearch.properties
%attr(0644,root,root) %{metron_home}/lib/metron-elasticsearch-%{full_version}-uber.jar

# ~~~~~~~~~~~~~~~~~~~~~~~~~~~~~~~~~~~~~~~~~~~~~~~~~~~~~~~~~~~~~~~~~~~~~~~~~~

%package        performance
Summary:        Metron Performance Tools
Group:          Applications/Internet
Provides:       performance = %{version}

%description    performance
This package installs performance tools useful for Metron

%files          performance
%defattr(-,root,root,755)
%dir %{metron_root}
%dir %{metron_home}
%dir %{metron_home}/bin
%dir %{metron_home}/lib
%{metron_home}/bin/load_tool.sh
%attr(0644,root,root) %{metron_home}/lib/metron-performance-%{full_version}.jar

# ~~~~~~~~~~~~~~~~~~~~~~~~~~~~~~~~~~~~~~~~~~~~~~~~~~~~~~~~~~~~~~~~~~~~~~~~~~

%package        data-management
Summary:        Metron Data Management Files
Group:          Applications/Internet
Provides:       data-management = %{version}

%description    data-management
This package installs the Metron Parser files

%files          data-management
%defattr(-,root,root,755)
%dir %{metron_root}
%dir %{metron_home}
%dir %{metron_home}/bin
%dir %{metron_home}/lib
%{metron_home}/bin/Whois_CSV_to_JSON.py
%{metron_home}/bin/geo_enrichment_load.sh
%{metron_home}/bin/flatfile_loader.sh
%{metron_home}/bin/flatfile_summarizer.sh
%{metron_home}/bin/prune_elasticsearch_indices.sh
%{metron_home}/bin/prune_hdfs_files.sh
%{metron_home}/bin/threatintel_bulk_prune.sh
%{metron_home}/bin/threatintel_taxii_load.sh
%attr(0644,root,root) %{metron_home}/lib/metron-data-management-%{full_version}.jar

# ~~~~~~~~~~~~~~~~~~~~~~~~~~~~~~~~~~~~~~~~~~~~~~~~~~~~~~~~~~~~~~~~~~~~~~~~~~

%package        solr
Summary:        Metron Solr Files
Group:          Applications/Internet
Provides:       solr = %{version}

%description    solr
This package installs the Metron Solr files

%files          solr
%defattr(-,root,root,755)
%dir %{metron_root}
%dir %{metron_home}
%dir %{metron_home}/bin
%dir %{metron_home}/config
%dir %{metron_home}/lib
%{metron_home}/bin/create_collection.sh
%{metron_home}/bin/delete_collection.sh
%{metron_home}/bin/install_solr.sh
%{metron_home}/bin/start_solr.sh
%{metron_home}/bin/start_solr_topology.sh
%{metron_home}/bin/stop_solr.sh
%{metron_home}/config/solr.properties
%{metron_home}/config/schema/bro/schema.xml
%{metron_home}/config/schema/bro/solrconfig.xml
%{metron_home}/config/schema/error/schema.xml
%{metron_home}/config/schema/error/solrconfig.xml
%{metron_home}/config/schema/metaalert/schema.xml
%{metron_home}/config/schema/metaalert/solrconfig.xml
%{metron_home}/config/schema/snort/schema.xml
%{metron_home}/config/schema/snort/solrconfig.xml
%{metron_home}/config/schema/yaf/schema.xml
%{metron_home}/config/schema/yaf/solrconfig.xml
%attr(0644,root,root) %{metron_home}/lib/metron-solr-%{full_version}-uber.jar

# ~~~~~~~~~~~~~~~~~~~~~~~~~~~~~~~~~~~~~~~~~~~~~~~~~~~~~~~~~~~~~~~~~~~~~~~~~~

%package        enrichment
Summary:        Metron Enrichment Files
Group:          Applications/Internet
Provides:       enrichment = %{version}

%description    enrichment
This package installs the Metron Enrichment files

%files          enrichment
%defattr(-,root,root,755)
%dir %{metron_root}
%dir %{metron_home}
%dir %{metron_home}/bin
%dir %{metron_home}/config
%dir %{metron_home}/config/zookeeper
%dir %{metron_home}/config/zookeeper/enrichments
%dir %{metron_home}/flux
%dir %{metron_home}/flux/enrichment
%{metron_home}/bin/latency_summarizer.sh
%{metron_home}/bin/start_enrichment_topology.sh
%{metron_home}/config/enrichment-splitjoin.properties
%{metron_home}/config/enrichment-unified.properties
%{metron_home}/config/zookeeper/enrichments/bro.json
%{metron_home}/config/zookeeper/enrichments/snort.json
%{metron_home}/config/zookeeper/enrichments/websphere.json
%{metron_home}/config/zookeeper/enrichments/yaf.json
%{metron_home}/config/zookeeper/enrichments/asa.json
%{metron_home}/flux/enrichment/remote-splitjoin.yaml
%{metron_home}/flux/enrichment/remote-unified.yaml
%attr(0644,root,root) %{metron_home}/lib/metron-enrichment-%{full_version}-uber.jar

# ~~~~~~~~~~~~~~~~~~~~~~~~~~~~~~~~~~~~~~~~~~~~~~~~~~~~~~~~~~~~~~~~~~~~~~~~~~

%package        indexing
Summary:        Metron Indexing Files
Group:          Applications/Internet
Provides:       indexing = %{version}

%description    indexing
This package installs the Metron Indexing files

%files          indexing
%defattr(-,root,root,755)
%dir %{metron_root}
%dir %{metron_home}
%dir %{metron_home}/bin
%dir %{metron_home}/flux
%dir %{metron_home}/flux/indexing
%{metron_home}/bin/start_hdfs_topology.sh
%{metron_home}/flux/indexing/batch/remote.yaml
%{metron_home}/flux/indexing/random_access/remote.yaml
%{metron_home}/config/zookeeper/indexing/bro.json
%{metron_home}/config/zookeeper/indexing/snort.json
%{metron_home}/config/zookeeper/indexing/websphere.json
%{metron_home}/config/zookeeper/indexing/yaf.json
%{metron_home}/config/zookeeper/indexing/asa.json
%{metron_home}/config/zookeeper/indexing/error.json
%{metron_home}/config/zeppelin/metron/metron-yaf-telemetry.json
%{metron_home}/config/zeppelin/metron/metron-connection-report.json
%{metron_home}/config/zeppelin/metron/metron-ip-report.json
%{metron_home}/config/zeppelin/metron/metron-connection-volume-report.json

# ~~~~~~~~~~~~~~~~~~~~~~~~~~~~~~~~~~~~~~~~~~~~~~~~~~~~~~~~~~~~~~~~~~~~~~~~~~

%package        metron-management
Summary:        Metron Management Libary
Group:          Applications/Internet
Provides:       metron-management = %{version}

%description    metron-management
This package installs the Metron Management Library

%files          metron-management
%defattr(-,root,root,755)
%dir %{metron_root}
%dir %{metron_home}/lib
%attr(0644,root,root) %{metron_home}/lib/metron-management-%{full_version}.jar


# ~~~~~~~~~~~~~~~~~~~~~~~~~~~~~~~~~~~~~~~~~~~~~~~~~~~~~~~~~~~~~~~~~~~~~~~~~~

%package        pcap
Summary:        Metron PCAP
Group:          Applications/Internet
Provides:       pcap = %{version}

%description    pcap
This package installs the Metron PCAP files %{metron_home}

%files          pcap
%defattr(-,root,root,755)
%dir %{metron_root}
%dir %{metron_home}
%dir %{metron_home}/config
%dir %{metron_home}/bin
%dir %{metron_home}/flux
%dir %{metron_home}/flux/pcap
%dir %{metron_home}/lib
%{metron_home}/config/pcap.properties
%{metron_home}/bin/pcap_inspector.sh
%{metron_home}/bin/pcap_query.sh
%{metron_home}/bin/start_pcap_topology.sh
%{metron_home}/bin/pcap_zeppelin_run.sh
%{metron_home}/flux/pcap/remote.yaml
%{metron_home}/config/zeppelin/metron/metron-pcap.json
%attr(0644,root,root) %{metron_home}/lib/metron-pcap-backend-%{full_version}.jar

# ~~~~~~~~~~~~~~~~~~~~~~~~~~~~~~~~~~~~~~~~~~~~~~~~~~~~~~~~~~~~~~~~~~~~~~~~~~

%package        profiler
Summary:        Metron Profiler
Group:          Applications/Internet
Provides:       profiler = %{version}

%description    profiler
This package installs the Metron Profiler %{metron_home}

%files          profiler
%defattr(-,root,root,755)
%dir %{metron_root}
%dir %{metron_home}
%dir %{metron_home}/config
%dir %{metron_home}/bin
%dir %{metron_home}/flux
%dir %{metron_home}/flux/profiler
%dir %{metron_home}/lib
%{metron_home}/config/profiler.properties
%{metron_home}/bin/start_profiler_topology.sh
%{metron_home}/flux/profiler/remote.yaml
%attr(0644,root,root) %{metron_home}/lib/metron-profiler-%{full_version}-uber.jar

# ~~~~~~~~~~~~~~~~~~~~~~~~~~~~~~~~~~~~~~~~~~~~~~~~~~~~~~~~~~~~~~~~~~~~~~~~~~

%package        rest
Summary:        Metron Rest
Group:          Applications/Internet
Provides:       rest = %{version}

%description    rest
This package installs the Metron Rest %{metron_home}

%files          rest
%defattr(-,root,root,755)
%dir %{metron_root}
%dir %{metron_home}
%dir %{metron_home}/config
%dir %{metron_home}/bin
%dir %{metron_home}/lib
%{metron_home}/config/rest_application.yml
%{metron_home}/bin/metron-rest.sh
%{metron_home}/bin/pcap_to_pdml.sh
%attr(0644,root,root) %{metron_home}/lib/metron-rest-%{full_version}.jar

# ~~~~~~~~~~~~~~~~~~~~~~~~~~~~~~~~~~~~~~~~~~~~~~~~~~~~~~~~~~~~~~~~~~~~~~~~~~

%package        config
Summary:        Metron Management UI
Group:          Applications/Internet
Provides:       config = %{version}

%description    config
This package installs the Metron Management UI %{metron_home}

%files          config
%defattr(-,root,root,755)
%dir %{metron_root}
%dir %{metron_home}
%dir %{metron_home}/bin
%dir %{metron_home}/web
%dir %{metron_home}/web/expressjs
%dir %{metron_home}/web/expressjs/node_modules
%dir %{metron_home}/web/expressjs/node_modules/.bin
%dir %{metron_home}/web/management-ui
%dir %{metron_home}/web/management-ui/assets
%dir %{metron_home}/web/management-ui/assets/ace
%dir %{metron_home}/web/management-ui/assets/ace/snippets
%dir %{metron_home}/web/management-ui/assets/fonts
%dir %{metron_home}/web/management-ui/assets/fonts/Roboto
%dir %{metron_home}/web/management-ui/assets/images
%dir %{metron_home}/web/management-ui/license
%{metron_home}/bin/metron-management-ui
/etc/init.d/metron-management-ui
%attr(0755,root,root) %{metron_home}/web/expressjs/node_modules/*
%attr(0755,root,root) %{metron_home}/web/expressjs/node_modules/.bin/*
%attr(0755,root,root) %{metron_home}/web/expressjs/server.js
%attr(0644,root,root) %{metron_home}/web/expressjs/package.json
%attr(0644,root,root) %{metron_home}/web/management-ui/favicon.ico
%attr(0644,root,root) %{metron_home}/web/management-ui/index.html
%attr(0644,root,root) %{metron_home}/web/management-ui/*.js
%attr(0644,root,root) %{metron_home}/web/management-ui/*.js.gz
%attr(0644,root,root) %{metron_home}/web/management-ui/*.ttf
%attr(0644,root,root) %{metron_home}/web/management-ui/*.svg
%attr(0644,root,root) %{metron_home}/web/management-ui/*.eot
%attr(0644,root,root) %{metron_home}/web/management-ui/*.woff
%attr(0644,root,root) %{metron_home}/web/management-ui/*.woff2
%attr(0644,root,root) %{metron_home}/web/management-ui/assets/ace/*.js
%attr(0644,root,root) %{metron_home}/web/management-ui/assets/ace/LICENSE
%attr(0644,root,root) %{metron_home}/web/management-ui/assets/ace/snippets/*.js
%attr(0644,root,root) %{metron_home}/web/management-ui/assets/fonts/Roboto/LICENSE.txt
%attr(0644,root,root) %{metron_home}/web/management-ui/assets/fonts/Roboto/*.ttf
%attr(0644,root,root) %{metron_home}/web/management-ui/assets/images/*
%attr(0644,root,root) %{metron_home}/web/management-ui/license/*

# ~~~~~~~~~~~~~~~~~~~~~~~~~~~~~~~~~~~~~~~~~~~~~~~~~~~~~~~~~~~~~~~~~~~~~~~~~~

%package        maas-service
Summary:        Metron MaaS service
Group:          Application/Internet
Provides:       maas-service = %{version}

%description    maas-service
This package install the Metron MaaS Service files %{metron_home}

%files          maas-service
%defattr(-,root,root,755)
%dir %{metron_root}
%dir %{metron_home}
%dir %{metron_home}/bin
%{metron_home}/bin/maas_service.sh
%{metron_home}/bin/maas_deploy.sh
%attr(0644,root,root) %{metron_home}/lib/metron-maas-service-%{full_version}-uber.jar

# ~~~~~~~~~~~~~~~~~~~~~~~~~~~~~~~~~~~~~~~~~~~~~~~~~~~~~~~~~~~~~~~~~~~~~~~~~~

%package        alerts
Summary:        Metron Alerts UI
Group:          Applications/Internet
Provides:       alerts = %{version}

%description    alerts
This package installs the Metron Alerts UI %{metron_home}

%files          alerts
%defattr(-,root,root,755)
%dir %{metron_root}
%dir %{metron_home}
%dir %{metron_home}/bin
%dir %{metron_home}/web
%dir %{metron_home}/web/alerts-ui
%dir %{metron_home}/web/alerts-ui/assets
%dir %{metron_home}/web/alerts-ui/assets/ace
%dir %{metron_home}/web/alerts-ui/assets/fonts
%dir %{metron_home}/web/alerts-ui/assets/fonts/Roboto
%dir %{metron_home}/web/alerts-ui/assets/images
%{metron_home}/bin/metron-alerts-ui
/etc/init.d/metron-alerts-ui
%attr(0755,root,root) %{metron_home}/web/expressjs/alerts-server.js
%attr(0644,root,root) %{metron_home}/web/alerts-ui/favicon.ico
%attr(0644,root,root) %{metron_home}/web/alerts-ui/index.html
%attr(0644,root,root) %{metron_home}/web/alerts-ui/styles.*.css
%attr(0644,root,root) %{metron_home}/web/alerts-ui/*.js
%attr(0644,root,root) %{metron_home}/web/alerts-ui/*.ttf
%attr(0644,root,root) %{metron_home}/web/alerts-ui/*.svg
%attr(0644,root,root) %{metron_home}/web/alerts-ui/*.jpg
%attr(0644,root,root) %{metron_home}/web/alerts-ui/*.eot
%attr(0644,root,root) %{metron_home}/web/alerts-ui/*.woff
%attr(0644,root,root) %{metron_home}/web/alerts-ui/*.woff2
%attr(0644,root,root) %{metron_home}/web/alerts-ui/3rdpartylicenses.txt
%attr(0644,root,root) %{metron_home}/web/alerts-ui/assets/ace/*.js
%attr(0644,root,root) %{metron_home}/web/alerts-ui/assets/ace/LICENSE
%attr(0644,root,root) %{metron_home}/web/alerts-ui/assets/fonts/font.css
%attr(0644,root,root) %{metron_home}/web/alerts-ui/assets/fonts/Roboto/LICENSE.txt
%attr(0644,root,root) %{metron_home}/web/alerts-ui/assets/fonts/Roboto/*.ttf
%attr(0644,root,root) %{metron_home}/web/alerts-ui/assets/images/*

# ~~~~~~~~~~~~~~~~~~~~~~~~~~~~~~~~~~~~~~~~~~~~~~~~~~~~~~~~~~~~~~~~~~~~~~~~~~

%post config
chkconfig --add metron-management-ui
chkconfig --add metron-alerts-ui

%preun config
chkconfig --del metron-management-ui
chkconfig --del metron-alerts-ui

%changelog
<<<<<<< HEAD
* Fri Aug 24 2018 Apache Metron <dev@metron.apache.org> - 0.5.1
- Add syslog5424 parser
=======
* Thu Aug 30 2018 Apache Metron <dev@metron.apache.org> - 0.5.1
- Update compiled css file name for Alerts UI
>>>>>>> b84c8740
* Thu Feb 1 2018 Apache Metron <dev@metron.apache.org> - 0.4.3
- Add Solr install script to Solr RPM
* Tue Sep 25 2017 Apache Metron <dev@metron.apache.org> - 0.4.2
- Add Alerts UI
* Tue Sep 19 2017 Apache Metron <dev@metron.apache.org> - 0.4.2
- Updated and renamed metron-rest script
* Tue Aug 29 2017 Apache Metron <dev@metron.apache.org> - 0.4.1
- Add Metron MaaS service
* Thu Jun 29 2017 Apache Metron <dev@metron.apache.org> - 0.4.1
- Add Metron Management jar
* Thu May 15 2017 Apache Metron <dev@metron.apache.org> - 0.4.0
- Added Management UI
* Tue May 9 2017 Apache Metron <dev@metron.apache.org> - 0.4.0
- Add Zeppelin Connection Volume Report Dashboard
* Thu May 4 2017 Ryan Merriman <merrimanr@gmail.com> - 0.4.0
- Added REST
* Tue May 2 2017 David Lyle <dlyle65535@gmail.com> - 0.4.0
- Add Metron IP Report
* Fri Apr 28 2017 Apache Metron <dev@metron.apache.org> - 0.4.0
- Add Zeppelin Connection Report Dashboard
* Thu Jan 19 2017 Justin Leet <justinjleet@gmail.com> - 0.3.1
- Replace GeoIP files with new implementation
* Thu Nov 03 2016 David Lyle <dlyle65535@gmail.com> - 0.2.1
- Add ASA parser/enrichment configuration files
* Thu Jul 21 2016 Michael Miklavcic <michael.miklavcic@gmail.com> - 0.2.1
- Remove parser flux files
- Add new enrichment files
* Thu Jul 14 2016 Michael Miklavcic <michael.miklavcic@gmail.com> - 0.2.1
- Adding PCAP subpackage
- Added directory macros to files sections
* Thu Jul 14 2016 Justin Leet <justinjleet@gmail.com> - 0.2.1
- Adding Enrichment subpackage
* Thu Jul 14 2016 Justin Leet <justinjleet@gmail.com> - 0.2.1
- Adding Solr subpackage
* Thu Jul 14 2016 Justin Leet <justinjleet@gmail.com> - 0.2.1
- Adding Data Management subpackage
* Thu Jul 14 2016 Justin Leet <jsutinjleet@gmail.com> - 0.2.1
- Adding Elasticsearch subpackage
* Wed Jul 13 2016 Justin Leet <justinjleet@gmail.com> - 0.2.1
- Adding Parsers subpackage
* Tue Jul 12 2016 Michael Miklavcic <michael.miklavcic@gmail.com> - 0.2.1
- First packaging<|MERGE_RESOLUTION|>--- conflicted
+++ resolved
@@ -547,13 +547,10 @@
 chkconfig --del metron-alerts-ui
 
 %changelog
-<<<<<<< HEAD
+* Thu Aug 30 2018 Apache Metron <dev@metron.apache.org> - 0.5.1
+- Update compiled css file name for Alerts UI
 * Fri Aug 24 2018 Apache Metron <dev@metron.apache.org> - 0.5.1
 - Add syslog5424 parser
-=======
-* Thu Aug 30 2018 Apache Metron <dev@metron.apache.org> - 0.5.1
-- Update compiled css file name for Alerts UI
->>>>>>> b84c8740
 * Thu Feb 1 2018 Apache Metron <dev@metron.apache.org> - 0.4.3
 - Add Solr install script to Solr RPM
 * Tue Sep 25 2017 Apache Metron <dev@metron.apache.org> - 0.4.2
