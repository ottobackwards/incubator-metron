--- conflicted
+++ resolved
@@ -588,15 +588,12 @@
 chkconfig --del metron-alerts-ui
 
 %changelog
-<<<<<<< HEAD
-* Tue Aug 21 2018 Apache Metron <dev@metron.apache.org> - 0.5.1
+* Thu Aug 30 2018 Apache Metron <dev@metron.apache.org> - 0.6.1
+- Update compiled css file name for Alerts UI
+* Tue Aug 21 2018 Apache Metron <dev@metron.apache.org> - 0.6.1
 - Add Profiler for REPL
 * Tue Aug 14 2018 Apache Metron <dev@metron.apache.org> - 0.5.1
 - Add Profiler for Spark
-=======
-* Thu Aug 30 2018 Apache Metron <dev@metron.apache.org> - 0.5.1
-- Update compiled css file name for Alerts UI
->>>>>>> 02a12806
 * Thu Feb 1 2018 Apache Metron <dev@metron.apache.org> - 0.4.3
 - Add Solr install script to Solr RPM
 * Tue Sep 25 2017 Apache Metron <dev@metron.apache.org> - 0.4.2
