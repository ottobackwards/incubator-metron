--- conflicted
+++ resolved
@@ -28,16 +28,13 @@
  * </ul>
  */
 public interface VariableResolver {
-<<<<<<< HEAD
+  public static final String ALL_FIELDS = "_";
 
   /**
    * Returns the value of a variable.
    * @param variable the variable name
    * @return the value Object
    */
-=======
-  public static final String ALL_FIELDS = "_";
->>>>>>> 0e037eda
   Object resolve(String variable);
 
   /**
