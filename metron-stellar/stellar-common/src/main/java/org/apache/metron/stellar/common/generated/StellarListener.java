--- conflicted
+++ resolved
@@ -691,7 +691,18 @@
 	 */
 	void exitCondExpr_paren(StellarParser.CondExpr_parenContext ctx);
 	/**
-<<<<<<< HEAD
+	 * Enter a parse tree produced by the {@code func}
+	 * labeled alternative in {@link StellarParser#identifier_operand}.
+	 * @param ctx the parse tree
+	 */
+	void enterFunc(StellarParser.FuncContext ctx);
+	/**
+	 * Exit a parse tree produced by the {@code func}
+	 * labeled alternative in {@link StellarParser#identifier_operand}.
+	 * @param ctx the parse tree
+	 */
+	void exitFunc(StellarParser.FuncContext ctx);
+	/**
 	 * Enter a parse tree produced by the {@code Default}
 	 * labeled alternative in {@link StellarParser#identifier_operand}.
 	 * @param ctx the parse tree
@@ -703,19 +714,6 @@
 	 * @param ctx the parse tree
 	 */
 	void exitDefault(StellarParser.DefaultContext ctx);
-=======
-	 * Enter a parse tree produced by the {@code func}
-	 * labeled alternative in {@link StellarParser#identifier_operand}.
-	 * @param ctx the parse tree
-	 */
-	void enterFunc(StellarParser.FuncContext ctx);
-	/**
-	 * Exit a parse tree produced by the {@code func}
-	 * labeled alternative in {@link StellarParser#identifier_operand}.
-	 * @param ctx the parse tree
-	 */
-	void exitFunc(StellarParser.FuncContext ctx);
->>>>>>> 2488842b
 	/**
 	 * Enter a parse tree produced by {@link StellarParser#lambda_without_args}.
 	 * @param ctx the parse tree
