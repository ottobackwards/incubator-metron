/*
 *
 *  Licensed to the Apache Software Foundation (ASF) under one
 *  or more contributor license agreements.  See the NOTICE file
 *  distributed with this work for additional information
 *  regarding copyright ownership.  The ASF licenses this file
 *  to you under the Apache License, Version 2.0 (the
 *  "License"); you may not use this file except in compliance
 *  with the License.  You may obtain a copy of the License at
 *
 *      http://www.apache.org/licenses/LICENSE-2.0
 *
 *  Unless required by applicable law or agreed to in writing, software
 *  distributed under the License is distributed on an "AS IS" BASIS,
 *  WITHOUT WARRANTIES OR CONDITIONS OF ANY KIND, either express or implied.
 *  See the License for the specific language governing permissions and
 *  limitations under the License.
 *
 */

package org.apache.metron.stellar.common.shell;

import com.fasterxml.jackson.core.type.TypeReference;
import com.google.common.base.Splitter;
import com.google.common.collect.Iterables;
import com.google.common.collect.Lists;
import org.apache.commons.cli.CommandLine;
import org.apache.commons.cli.CommandLineParser;
import org.apache.commons.cli.HelpFormatter;
import org.apache.commons.cli.Options;
import org.apache.commons.cli.PosixParser;
import org.apache.commons.lang3.StringUtils;
import org.apache.metron.stellar.common.StellarAssignment;
import org.apache.metron.stellar.common.utils.JSONUtils;
import org.apache.metron.stellar.dsl.StellarFunctionInfo;
import org.jboss.aesh.complete.CompleteOperation;
import org.jboss.aesh.complete.Completion;
import org.jboss.aesh.console.AeshConsoleCallback;
import org.jboss.aesh.console.Console;
import org.jboss.aesh.console.ConsoleOperation;
import org.jboss.aesh.console.Prompt;
import org.jboss.aesh.console.settings.SettingsBuilder;
import org.jboss.aesh.terminal.CharacterType;
import org.jboss.aesh.terminal.Color;
import org.jboss.aesh.terminal.TerminalCharacter;
import org.jboss.aesh.terminal.TerminalColor;

import java.io.File;
import java.io.FileInputStream;
import java.io.IOException;
import java.io.InputStream;
import java.util.ArrayList;
import java.util.Collections;
import java.util.HashMap;
import java.util.List;
import java.util.Map;
import java.util.Optional;
import java.util.Properties;
import java.util.function.Predicate;
import java.util.stream.Collectors;
import java.util.stream.StreamSupport;

import static org.apache.metron.stellar.dsl.Context.Capabilities.GLOBAL_CONFIG;

/**
 * A REPL environment for Stellar.
 *
 * Useful for debugging Stellar expressions.
 */
public class StellarShell extends AeshConsoleCallback implements Completion {

  private static final String WELCOME = "Stellar, Go!\n" +
          "Please note that functions are loading lazily in the background and will be unavailable until loaded fully.";
  private List<TerminalCharacter> EXPRESSION_PROMPT = new ArrayList<TerminalCharacter>()
  {{
    add(new TerminalCharacter('[', new TerminalColor(Color.RED, Color.DEFAULT)));
    add(new TerminalCharacter('S', new TerminalColor(Color.GREEN, Color.DEFAULT), CharacterType.BOLD));
    add(new TerminalCharacter('t', new TerminalColor(Color.GREEN, Color.DEFAULT), CharacterType.BOLD));
    add(new TerminalCharacter('e', new TerminalColor(Color.GREEN, Color.DEFAULT), CharacterType.BOLD));
    add(new TerminalCharacter('l', new TerminalColor(Color.GREEN, Color.DEFAULT), CharacterType.BOLD));
    add(new TerminalCharacter('l', new TerminalColor(Color.GREEN, Color.DEFAULT), CharacterType.BOLD));
    add(new TerminalCharacter('a', new TerminalColor(Color.GREEN, Color.DEFAULT), CharacterType.BOLD));
    add(new TerminalCharacter('r', new TerminalColor(Color.GREEN, Color.DEFAULT), CharacterType.BOLD));
    add(new TerminalCharacter(']', new TerminalColor(Color.RED, Color.DEFAULT)));
    add(new TerminalCharacter('>', new TerminalColor(Color.GREEN, Color.DEFAULT), CharacterType.UNDERLINE));
    add(new TerminalCharacter('>', new TerminalColor(Color.GREEN, Color.DEFAULT), CharacterType.UNDERLINE));
    add(new TerminalCharacter('>', new TerminalColor(Color.GREEN, Color.DEFAULT), CharacterType.UNDERLINE));
    add(new TerminalCharacter(' ', new TerminalColor(Color.DEFAULT, Color.DEFAULT)));
  }};

  public static final String ERROR_PROMPT = "[!] ";
  public static final String MAGIC_PREFIX = "%";
  public static final String MAGIC_FUNCTIONS = MAGIC_PREFIX + "functions";
  public static final String MAGIC_VARS = MAGIC_PREFIX + "vars";
  public static final String DOC_PREFIX = "?";
  public static final String STELLAR_PROPERTIES_FILENAME = "stellar.properties";
  public static final String MAGIC_GLOBALS = MAGIC_PREFIX + "globals";
  public static final String MAGIC_DEFINE = MAGIC_PREFIX + "define";
  public static final String MAGIC_UNDEFINE = MAGIC_PREFIX + "undefine";

  private StellarExecutor executor;

  private Console console;

  /**
   * Execute the Stellar REPL.
   */
  public static void main(String[] args) throws Exception {
    StellarShell shell = new StellarShell(args);
    shell.execute();
  }

  /**
   * Create a Stellar REPL.
   * @param args The commmand-line arguments.
   */
  public StellarShell(String[] args) throws Exception {

    // define valid command-line options
    Options options = new Options();
    options.addOption("z", "zookeeper", true, "Zookeeper URL fragment in the form [HOSTNAME|IPADDRESS]:PORT");
    options.addOption("v", "variables", true, "File containing a JSON Map of variables");
    options.addOption("irc", "inputrc", true, "File containing the inputrc if not the default ~/.inputrc");
    options.addOption("na", "no_ansi", false, "Make the input prompt not use ANSI colors.");
    options.addOption("h", "help", false, "Print help");
    options.addOption("p", "properties", true, "File containing Stellar properties");

    CommandLineParser parser = new PosixParser();
    CommandLine commandLine = parser.parse(options, args);

    // print help
    if(commandLine.hasOption("h")) {
      HelpFormatter formatter = new HelpFormatter();
      formatter.printHelp("stellar", options);
      System.exit(0);
    }

    try {
      StellarShellOptionsValidator.validateOptions(commandLine);
    }catch(IllegalArgumentException e){
      System.out.println(e.getMessage());
      System.exit(1);
    }
    
    console = createConsole(commandLine);
    executor = createExecutor(commandLine, console, getStellarProperties(commandLine));
    loadVariables(commandLine, executor);
    console.setPrompt(new Prompt(EXPRESSION_PROMPT));
    console.addCompletion(this);
    console.setConsoleCallback(this);
  }

  /**
   * Loads any variables defined in an external file.
   * @param commandLine The command line arguments.
   * @param executor The stellar executor.
   * @throws IOException
   */
  private static void loadVariables(CommandLine commandLine, StellarExecutor executor) throws IOException {
    if(commandLine.hasOption("v")) {

      Map<String, Object> variables = JSONUtils.INSTANCE.load(
              new File(commandLine.getOptionValue("v")),
              new TypeReference<Map<String, Object>>() {});

      for(Map.Entry<String, Object> kv : variables.entrySet()) {
        executor.assign(kv.getKey(), null, kv.getValue());
      }
    }
  }

  /**
   * Creates the Stellar execution environment.
   * @param commandLine The command line arguments.
   * @param console The console which drives the REPL.
   * @param properties Stellar properties.
   */
  private static StellarExecutor createExecutor(CommandLine commandLine, Console console, Properties properties) throws Exception {
    StellarExecutor executor;

    // create the executor
    if(commandLine.hasOption("z")) {
      String zookeeperUrl = commandLine.getOptionValue("z");
      executor = new StellarExecutor(zookeeperUrl, console, properties);

    } else {
      executor = new StellarExecutor(console, properties);
    }

    return executor;
  }

  /**
   * Creates the REPL's console.
   * @param commandLine The command line options.
   */
  private Console createConsole(CommandLine commandLine) {

    // console settings
    boolean useAnsi = !commandLine.hasOption("na");
    SettingsBuilder settings = new SettingsBuilder().enableAlias(true)
                                                    .enableMan(true)
                                                    .ansi(useAnsi)
                                                    .parseOperators(false)
                                                    .inputStream(PausableInput.INSTANCE);

    if(commandLine.hasOption("irc")) {
      settings = settings.inputrc(new File(commandLine.getOptionValue("irc")));
    }

    return new Console(settings.create());
  }

  /**
   * Retrieves the Stellar properties. The properties are either loaded from a file in
   * the classpath or a set of defaults are used.
   */
  private Properties getStellarProperties(CommandLine commandLine) throws IOException {
    Properties properties = new Properties();

    if (commandLine.hasOption("p")) {

      // first attempt to load properties from a file specified on the command-line
      try (InputStream in = new FileInputStream(commandLine.getOptionValue("p"))) {
        if(in != null) {
          properties.load(in);
        }
      }

    } else {

      // otherwise attempt to load properties from the classpath
      try (InputStream in = getClass().getClassLoader().getResourceAsStream(STELLAR_PROPERTIES_FILENAME)) {
        if(in != null) {
          properties.load(in);
        }
      }
    }

    return properties;
  }

  /**
   * Handles the main loop for the REPL.
   */
  public void execute() {

    // welcome message and print globals
    writeLine(WELCOME);
    executor.getContext()
            .getCapability(GLOBAL_CONFIG, false)
            .ifPresent(conf -> writeLine(conf.toString()));

    console.start();
  }

  /**
   * Handles user interaction when executing a Stellar expression.
   * @param expression The expression to execute.
   */
  private void handleStellar(String expression) {

    String stellarExpression = expression;
    String variable = null;
    if(StellarAssignment.isAssignment(expression)) {
      StellarAssignment expr = StellarAssignment.from(expression);
      variable = expr.getVariable();
      stellarExpression = expr.getStatement();
    }
    else {
      if (!stellarExpression.isEmpty()) {
        stellarExpression = stellarExpression.trim();
      }
    }

    try {
      Object result = executor.execute(stellarExpression);
      if (result != null && variable == null) {
        writeLine(result.toString());
      }
      if (variable != null) {
        executor.assign(variable, stellarExpression, result);
      }
    } catch (Throwable t) {
      if(variable != null) {
        writeLine(String.format("%s ERROR: Variable %s not assigned", ERROR_PROMPT, variable));
      }
      writeLine(ERROR_PROMPT + t.getMessage());
      t.printStackTrace();
    }
  }

  /**
   * Executes a magic expression.
   * @param rawExpression The expression to execute.
   */
<<<<<<< HEAD
  private void handleMagic( String rawExpression) {
    String[] expression = rawExpression.trim().split(" ");

    String command = expression[0];
    if(MAGIC_FUNCTIONS.equals(command)) {

      // if '%functions FOO' then show only functions that contain 'FOO'
      Predicate<String> nameFilter = (name -> true);
      if(expression.length > 1) {
        nameFilter = (name -> name.contains(expression[1]));
      }

      // list available functions
      String functions = StreamSupport
              .stream(executor.getFunctionResolver().getFunctionInfo().spliterator(), false)
              .map(info -> String.format("%s", info.getName()))
              .filter(nameFilter)
              .sorted()
              .collect(Collectors.joining(", "));
      writeLine(functions);

    } else if(MAGIC_VARS.equals(command)) {

      // list all variables
      executor.getVariables()
              .forEach((k,v) -> writeLine(String.format("%s = %s", k, v)));
=======
  private void handleMagic(String rawExpression) {

    String[] expression = rawExpression.trim().split("\\s+");
    String command = expression[0];

    if (MAGIC_FUNCTIONS.equals(command)) {
      handleMagicFunctions(expression);

    } else if (MAGIC_VARS.equals(command)) {
      handleMagicVars();

    } else if (MAGIC_GLOBALS.equals(command)) {
      handleMagicGlobals();

    } else if (MAGIC_DEFINE.equals(command)) {
      handleMagicDefine(rawExpression);

    } else if(MAGIC_UNDEFINE.equals(command)) {
      handleMagicUndefine(expression);
>>>>>>> 95db8b40

    } else {
      writeLine(ERROR_PROMPT + "undefined magic command: " + rawExpression);
    }
  }

  /**
<<<<<<< HEAD
=======
   * Handle a magic '%functions'.  Lists all of the variables in-scope.
   * @param expression
   */
  private void handleMagicFunctions(String[] expression) {

    // if '%functions FOO' then show only functions that contain 'FOO'
    Predicate<String> nameFilter = (name -> true);
    if (expression.length > 1) {
      nameFilter = (name -> name.contains(expression[1]));
    }

    // '%functions' -> list all functions in scope
    String functions = StreamSupport
            .stream(executor.getFunctionResolver().getFunctionInfo().spliterator(), false)
            .map(info -> String.format("%s", info.getName()))
            .filter(nameFilter)
            .sorted()
            .collect(Collectors.joining(", "));
    writeLine(functions);
  }

  /**
   * Handle a magic '%vars'.  Lists all of the variables in-scope.
   */
  private void handleMagicVars() {
    executor.getVariables()
            .forEach((k, v) -> writeLine(String.format("%s = %s", k, v)));
  }

  /**
   * Handle a magic '%globals'.  List all of the global configuration values.
   */
  private void handleMagicGlobals() {
    Map<String, Object> globals = getOrCreateGlobalConfig(executor);
    writeLine(globals.toString());
  }

  /**
   * Handle a magic '%define var=value'.  Alter the global configuration.
   * @param expression The expression passed to %define
   */
  public void handleMagicDefine(String expression) {

    // grab the expression in '%define <assign-expression>'
    String assignExpr = StringUtils.trimToEmpty(expression.substring(MAGIC_DEFINE.length()));
    if (assignExpr.length() > 0) {

      // the expression must be an assignment
      if(StellarAssignment.isAssignment(assignExpr)) {
        StellarAssignment expr = StellarAssignment.from(assignExpr);

        // execute the expression
        Object result = executor.execute(expr.getStatement());
        if (result != null) {
          writeLine(result.toString());

          // alter the global configuration
          getOrCreateGlobalConfig(executor).put(expr.getVariable(), result);
        }

      } else {
        // the expression is not an assignment.  boo!
        writeLine(ERROR_PROMPT + MAGIC_DEFINE + " expected assignment expression");
      }
    }
  }

  /**
   * Handle a magic '%undefine var'.  Removes a variable from the global configuration.
   * @param expression
   */
  private void handleMagicUndefine(String[] expression) {
    if(expression.length > 1) {
      Map<String, Object> globals = getOrCreateGlobalConfig(executor);
      globals.remove(expression[1]);
    }
  }

  /**
   * Retrieves the GLOBAL_CONFIG, if it exists.  If it does not, it creates the GLOBAL_CONFIG
   * and adds it to the Stellar execution context.
   * @param executor The Stellar executor.
   * @return The global configuration.
   */
  private Map<String, Object> getOrCreateGlobalConfig(StellarExecutor executor) {
    Map<String, Object> globals;
    Optional<Object> capability = executor.getContext().getCapability(GLOBAL_CONFIG, false);
    if (capability.isPresent()) {
      globals = (Map<String, Object>) capability.get();

    } else {
      // if it does not exist, create it.  this creates the global config for the current stellar executor
      // session only.  this does not change the global config maintained externally in zookeeper
      globals = new HashMap<>();
      executor.getContext().addCapability(GLOBAL_CONFIG, () -> globals);
    }
    return globals;
  }

  /**
>>>>>>> 95db8b40
   * Executes a doc expression.
   * @param expression The doc expression to execute.
   */
  private void handleDoc(String expression) {

    String functionName = StringUtils.substring(expression, 1);
    StreamSupport
            .stream(executor.getFunctionResolver().getFunctionInfo().spliterator(), false)
            .filter(info -> StringUtils.equals(functionName, info.getName()))
            .map(info -> format(info))
            .forEach(doc -> write(doc));
  }

  /**
   * Executes a quit.
   */
  private void handleQuit() {
    try {
      console.stop();
    } catch (Throwable e) {
      e.printStackTrace();
    }
  }

  /**
   * Formats the Stellar function info object into a readable string.
   * @param info The stellar function info object.
   * @return A readable string.
   */
  private String format(StellarFunctionInfo info) {
    StringBuffer ret = new StringBuffer();
    ret.append(info.getName() + "\n");
    ret.append(String.format("Description: %-60s\n\n", info.getDescription()));
    if(info.getParams().length > 0) {
      ret.append("Arguments:\n");
      for(String param : info.getParams()) {
        ret.append(String.format("\t%-60s\n", param));
      }
      ret.append("\n");
    }
    ret.append(String.format("Returns: %-60s\n", info.getReturns()));

    return ret.toString();
  }

  /**
   * Is a given expression a built-in magic?
   * @param expression The expression.
   */
  private boolean isMagic(String expression) {
    return StringUtils.startsWith(expression, MAGIC_PREFIX);
  }

  /**
   * Is a given expression asking for function documentation?
   * @param expression The expression.
   */
  private boolean isDoc(String expression) {
    return StringUtils.startsWith(expression, DOC_PREFIX);
  }

  private void write(String out) {
    System.out.print(out);
  }

  private void writeLine(String out) {
    console.getShell().out().println(out);
  }

  @Override
  public int execute(ConsoleOperation output) throws InterruptedException {
    String expression = output.getBuffer().trim();
    if(StringUtils.isNotBlank(expression) ) {
      if(isMagic(expression)) {
        handleMagic( expression);

      } else if(isDoc(expression)) {
        handleDoc(expression);

      } else if (expression.equals("quit")) {
        handleQuit();

      } else if(expression.charAt(0) == '#') {
        return 0; // comment, do nothing

      } else {
        handleStellar(expression);
      }
    }

    return 0;
  }

  @Override
  public void complete(CompleteOperation completeOperation) {
    if(!completeOperation.getBuffer().isEmpty()) {
      String lastToken = Iterables.getLast(Splitter.on(" ").split(completeOperation.getBuffer()), null);
      if(lastToken != null && !lastToken.isEmpty()) {
        lastToken = lastToken.trim();
        final String lastBit = lastToken;
        final boolean isDocRequest = isDoc(lastToken);
        if(isDocRequest) {
          lastToken = lastToken.substring(1);
        }
        StellarExecutor.OperationType opType = StellarExecutor.OperationType.NORMAL;
        if(isDocRequest) {
          opType = StellarExecutor.OperationType.DOC;
        }
        else if(isMagic(lastToken)) {
          opType = StellarExecutor.OperationType.MAGIC;
        }
        Iterable<String> candidates = executor.autoComplete(lastToken, opType);
        if(candidates != null && !Iterables.isEmpty(candidates)) {
          completeOperation.setCompletionCandidates( Lists.newArrayList(
                  Iterables.transform(candidates, s -> stripOff(completeOperation.getBuffer(), lastBit) + s )
                  )
          );
        }
      }
    }
  }

  private static String stripOff(String baseString, String lastBit) {
    int index = baseString.lastIndexOf(lastBit);
    if(index < 0) {
      return baseString;
    }
    return baseString.substring(0, index);
  }
}<|MERGE_RESOLUTION|>--- conflicted
+++ resolved
@@ -294,34 +294,6 @@
    * Executes a magic expression.
    * @param rawExpression The expression to execute.
    */
-<<<<<<< HEAD
-  private void handleMagic( String rawExpression) {
-    String[] expression = rawExpression.trim().split(" ");
-
-    String command = expression[0];
-    if(MAGIC_FUNCTIONS.equals(command)) {
-
-      // if '%functions FOO' then show only functions that contain 'FOO'
-      Predicate<String> nameFilter = (name -> true);
-      if(expression.length > 1) {
-        nameFilter = (name -> name.contains(expression[1]));
-      }
-
-      // list available functions
-      String functions = StreamSupport
-              .stream(executor.getFunctionResolver().getFunctionInfo().spliterator(), false)
-              .map(info -> String.format("%s", info.getName()))
-              .filter(nameFilter)
-              .sorted()
-              .collect(Collectors.joining(", "));
-      writeLine(functions);
-
-    } else if(MAGIC_VARS.equals(command)) {
-
-      // list all variables
-      executor.getVariables()
-              .forEach((k,v) -> writeLine(String.format("%s = %s", k, v)));
-=======
   private void handleMagic(String rawExpression) {
 
     String[] expression = rawExpression.trim().split("\\s+");
@@ -341,7 +313,6 @@
 
     } else if(MAGIC_UNDEFINE.equals(command)) {
       handleMagicUndefine(expression);
->>>>>>> 95db8b40
 
     } else {
       writeLine(ERROR_PROMPT + "undefined magic command: " + rawExpression);
@@ -349,8 +320,6 @@
   }
 
   /**
-<<<<<<< HEAD
-=======
    * Handle a magic '%functions'.  Lists all of the variables in-scope.
    * @param expression
    */
@@ -451,7 +420,6 @@
   }
 
   /**
->>>>>>> 95db8b40
    * Executes a doc expression.
    * @param expression The doc expression to execute.
    */
