/*
 * Licensed to the Apache Software Foundation (ASF) under one
 * or more contributor license agreements.  See the NOTICE file
 * distributed with this work for additional information
 * regarding copyright ownership.  The ASF licenses this file
 * to you under the Apache License, Version 2.0 (the
 * "License"); you may not use this file except in compliance
 * with the License.  You may obtain a copy of the License at
 *
 *     http://www.apache.org/licenses/LICENSE-2.0
 *
 * Unless required by applicable law or agreed to in writing, software
 * distributed under the License is distributed on an "AS IS" BASIS,
 * WITHOUT WARRANTIES OR CONDITIONS OF ANY KIND, either express or implied.
 * See the License for the specific language governing permissions and
 * limitations under the License.
 */

grammar Stellar;

@header {
//CHECKSTYLE:OFF
/*
 * Licensed to the Apache Software Foundation (ASF) under one
 * or more contributor license agreements.  See the NOTICE file
 * distributed with this work for additional information
 * regarding copyright ownership.  The ASF licenses this file
 * to you under the Apache License, Version 2.0 (the
 * "License"); you may not use this file except in compliance
 * with the License.  You may obtain a copy of the License at
 *
 *     http://www.apache.org/licenses/LICENSE-2.0
 *
 * Unless required by applicable law or agreed to in writing, software
 * distributed under the License is distributed on an "AS IS" BASIS,
 * WITHOUT WARRANTIES OR CONDITIONS OF ANY KIND, either express or implied.
 * See the License for the specific language governing permissions and
 * limitations under the License.
 */
}

/* Lexical rules */
IN : 'in' | 'IN';
LAMBDA_OP : '->';
DOUBLE_QUOTE : '"';
SINGLE_QUOTE : '\'';
COMMA : ',';
PERIOD : '.';

AND : 'and' | '&&' | 'AND';
OR : 'or' | '||' | 'OR';
NOT : 'not' | 'NOT';
TRUE : 'true' | 'TRUE';
FALSE : 'false' | 'FALSE';

EQ : '==' ;
NEQ : '!=' ;
LT : '<';
LTE : '<=';
GT : '>';
GTE : '>=';
QUESTION : '?' ;
COLON : ':' ;
IF : 'IF' | 'if';
THEN : 'THEN' | 'then';
ELSE : 'ELSE' | 'else';
NULL : 'null' | 'NULL';
NAN : 'NaN';

MATCH : 'match' | 'MATCH';
DEFAULT : 'default' | 'DEFAULT';

MINUS : '-';
PLUS : '+';
DIV : '/';
MUL : '*';
LBRACE : '{';
RBRACE : '}';
LBRACKET : '[';
RBRACKET : ']';
LPAREN : '(' ;
RPAREN : ')' ;
NIN : 'not in' | 'NOT IN';
EXISTS : 'exists' | 'EXISTS';
EXPONENT : E ( PLUS|MINUS )? DIGIT+;
INT_LITERAL :
  MINUS? ZERO
  | MINUS? FIRST_DIGIT DIGIT*
  ;
DOUBLE_LITERAL :
  INT_LITERAL PERIOD DIGIT* EXPONENT? D?
  | PERIOD DIGIT+ EXPONENT? D?
  | INT_LITERAL EXPONENT D?
  | INT_LITERAL EXPONENT? D
  ;
FLOAT_LITERAL :
  INT_LITERAL PERIOD DIGIT* EXPONENT? F
  | MINUS? PERIOD DIGIT+ EXPONENT? F
  | INT_LITERAL EXPONENT? F
  ;
LONG_LITERAL : INT_LITERAL L;
IDENTIFIER : IDENTIFIER_START
           | IDENTIFIER_START IDENTIFIER_MIDDLE* IDENTIFIER_END
           ;

STRING_LITERAL :
      SINGLE_QUOTE (~('\'' | '\\') | '\\' ('\'' | '\\' | 'r' | 'n' | 't'))* SINGLE_QUOTE
     |DOUBLE_QUOTE (~('"' | '\\') | '\\' ('"' | '\\' | 'r' | 'n' | 't'))* DOUBLE_QUOTE
  ;

// COMMENT and WS are stripped from the output token stream by sending
// to a different channel 'skip'

COMMENT : '//' .+? (EOL|EOF) -> skip;

WS : [ \r\t\u000C\n]+ -> skip;

fragment ZERO: '0';
fragment FIRST_DIGIT: '1'..'9';
fragment DIGIT: '0'..'9';
fragment D: ('d'|'D');
fragment E: ('e'|'E');
fragment F: ('f'|'F');
fragment L: ('l'|'L');
fragment EOL : '\n';
fragment IDENTIFIER_START : [a-zA-Z_$];
fragment IDENTIFIER_MIDDLE: [a-zA-Z_\.:0-9];
//identifiers can't end with a colon, it screws up maps and lambda variables.
//the following (x,y:x == 'foo') doesn't parse because y:x is considered a variable
fragment IDENTIFIER_END: [a-zA-Z_\.0-9];

/* Parser rules */

transformation : transformation_expr EOF;

transformation_expr:
   conditional_expr #ConditionalExpr
  | LPAREN transformation_expr RPAREN #TransformationExpr
  | arithmetic_expr # ArithExpression
  | transformation_entity #TransformationEntity
  | comparison_expr # ComparisonExpression
  | logical_expr #LogicalExpression
  | in_expr #InExpression
  | match_expr #MatchExpr
  ;

if_expr:
  logical_expr
  ;

then_expr:
  transformation_expr
  ;

else_expr:
  transformation_expr
  ;

conditional_expr :
  if_expr QUESTION then_expr COLON else_expr #TernaryFuncWithoutIf
  | IF if_expr THEN then_expr ELSE else_expr #TernaryFuncWithIf
  ;

logical_expr:
  b_expr AND logical_expr #LogicalExpressionAnd
  | b_expr OR logical_expr #LogicalExpressionOr
  | b_expr #BoleanExpression
  ;

b_expr:
  comparison_expr
  | in_expr
  ;

in_expr:
  identifier_operand IN b_expr #InExpressionStatement
  | identifier_operand NIN b_expr #NInExpressionStatement
  ;

comparison_expr :
  comparison_expr comp_operator comparison_expr #ComparisonExpressionWithOperator
  | NOT LPAREN logical_expr RPAREN #NotFunc
  | LPAREN logical_expr RPAREN #ComparisonExpressionParens
  | identifier_operand #operand
  ;

transformation_entity : identifier_operand;

comp_operator : (EQ | NEQ | LT | LTE | GT | GTE) # ComparisonOp;

func_args :
  LPAREN op_list RPAREN
  | LPAREN RPAREN
  ;

op_list :
  identifier_operand
  | op_list COMMA identifier_operand
  | conditional_expr
  | op_list COMMA conditional_expr
  | comparison_expr
  | op_list COMMA comparison_expr
  ;

list_entity :
  LBRACKET RBRACKET
  | LBRACKET op_list RBRACKET
  ;

kv_list :
  identifier_operand COLON transformation_expr
  | comparison_expr COLON transformation_expr
  | kv_list COMMA identifier_operand COLON transformation_expr
  | kv_list COMMA comparison_expr COLON transformation_expr
  ;

map_entity :
  LBRACE kv_list RBRACE
  | LBRACE RBRACE
  ;

arithmetic_expr:
  arithmetic_expr_mul #ArithExpr_solo
  | arithmetic_expr PLUS arithmetic_expr_mul #ArithExpr_plus
  | arithmetic_expr MINUS arithmetic_expr_mul #ArithExpr_minus
  ;

arithmetic_expr_mul :
  arithmetic_operands #ArithExpr_mul_solo
  | arithmetic_expr_mul MUL arithmetic_expr_mul #ArithExpr_mul
  | arithmetic_expr_mul DIV arithmetic_expr_mul #ArithExpr_div
  ;

functions : IDENTIFIER func_args #TransformationFunc;

arithmetic_operands :
  functions #NumericFunctions
  | DOUBLE_LITERAL #DoubleLiteral
  | INT_LITERAL #IntLiteral
  | LONG_LITERAL #LongLiteral
  | FLOAT_LITERAL #FloatLiteral
  | IDENTIFIER #Variable
  | NAN #NaNArith
  | LPAREN arithmetic_expr RPAREN #ParenArith
  | LPAREN conditional_expr RPAREN #condExpr
  ;


identifier_operand :
  (TRUE | FALSE) #LogicalConst
  | lambda_with_args  #LambdaWithArgsExpr
  | lambda_without_args  #LambdaWithoutArgsExpr
  | arithmetic_expr #ArithmeticOperands
  | STRING_LITERAL # StringLiteral
  | list_entity #List
  | map_entity #MapConst
  | NULL #NullConst
  | EXISTS LPAREN IDENTIFIER RPAREN #ExistsFunc
  | LPAREN conditional_expr RPAREN #condExpr_paren
<<<<<<< HEAD
  | DEFAULT #Default
=======
  | functions #func
>>>>>>> 2488842b
  ;


lambda_without_args:
  LPAREN RPAREN LAMBDA_OP transformation_expr
  ;

lambda_with_args :
  LPAREN lambda_variables RPAREN LAMBDA_OP transformation_expr
  | single_lambda_variable LAMBDA_OP transformation_expr
  ;

lambda_variables :
  lambda_variable (COMMA lambda_variable)*
  ;

single_lambda_variable :
  lambda_variable;

lambda_variable:
  IDENTIFIER
  ;

match_expr :
  MATCH LBRACE match_clauses RBRACE #MatchClauses
  ;

match_clauses :
  match_clause (COMMA match_clause)*
  ;

match_clause :
  match_clause_check COLON  match_clause_action
  ;

match_clause_action :
  match_clause_action_expr #MatchClauseAction
  ;

match_clause_action_expr :
  transformation_expr
  ;

match_clause_check :
  match_clause_expr #MatchClauseCheckExpr
  ;

match_clause_expr :
  logical_expr
  ;<|MERGE_RESOLUTION|>--- conflicted
+++ resolved
@@ -257,11 +257,8 @@
   | NULL #NullConst
   | EXISTS LPAREN IDENTIFIER RPAREN #ExistsFunc
   | LPAREN conditional_expr RPAREN #condExpr_paren
-<<<<<<< HEAD
+  | functions #func
   | DEFAULT #Default
-=======
-  | functions #func
->>>>>>> 2488842b
   ;
 
 
