--- conflicted
+++ resolved
@@ -3,16 +3,6 @@
 
 For a variety of components (threat intelligence triage and field transformations) we have the need to do simple computation and transformation using the data from messages as variables.  For those purposes, there exists a simple, scaled down DSL created to do simple computation and transformation.
 
-<<<<<<< HEAD
-* [Stellar Language](#stellar-language)
-    * [Stellar Language Keywords](#stellar-language-keywords)
-    * [Stellar Core Functions](#stellar-core-functions)
-    * [Stellar Benchmarks](#stellar-benchmarks)
-    * [Stellar Shell](#stellar-shell)
-      * [Stellar Shell Stand Alone](#stellar-shell-stand-alone)
-* [Stellar Configuration](#stellar-configuration)
-=======
->>>>>>> a46be91a
 
 * [Introduction](#introduction)
 * [Stellar Core Functions](#stellar-core-functions)
