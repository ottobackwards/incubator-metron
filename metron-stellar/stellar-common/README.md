

# Contents

* [Stellar Language](#stellar-language)
    * [Stellar Language Keywords](#stellar-language-keywords)
    * [Stellar Core Functions](#stellar-core-functions)
    * [Stellar Benchmarks](#stellar-benchmarks)
    * [Stellar Shell](#stellar-shell)
* [Stellar Configuration](#stellar-configuration)


# Stellar Language

For a variety of components (threat intelligence triage and field
transformations) we have the need to do simple computation and
transformation using the data from messages as variables.  
For those purposes, there exists a simple, scaled down DSL 
created to do simple computation and transformation.

The query language supports the following:
* Referencing fields in the enriched JSON
* String literals are quoted with either `'` or `"`
* String literals support escaping for `'`, `"`, `\t`, `\r`, `\n`, and backslash 
  * The literal `'\'foo\''` would represent `'foo'`
  * The literal `"\"foo\""` would represent `"foo"`
  * The literal `'foo \\ bar'` would represent `foo \ bar`
* Simple boolean operations: `and`, `not`, `or`
* Simple arithmetic operations: `*`, `/`, `+`, `-` on real numbers or integers
* Simple comparison operations `<`, `>`, `<=`, `>=`
* Simple equality comparison operations `==`, `!=`
* if/then/else comparisons (i.e. `if var1 < 10 then 'less than 10' else '10 or more'`)
* Determining whether a field exists (via `exists`)
* An `in` operator that works like the `in` in Python
* The ability to have parenthesis to make order of operations explicit
* User defined functions, including Lambda expressions 

## Stellar Language Keywords
The following keywords need to be single quote escaped in order to be used in Stellar expressions:

|               |               |             |             |             |
| :-----------: | :-----------: | :---------: | :---------: | :---------: |
| not           | else          | exists      | if          | then        |
| and           | or            | in          | ==          | !=          |
| \<=           | \>            | \>=         | \+          | \-          |
| \<            | ?             | \*          | /           | ,           |

Using parens such as: "foo" : "\<ok\>" requires escaping; "foo": "\'\<ok\>\'"

## Stellar Language Inclusion Checks (`in` and `not in`)
1. `in` supports string contains. e.g. `'foo' in 'foobar' == true`
2. `in` supports collection contains. e.g. `'foo' in [ 'foo', 'bar' ] == true`
3. `in` supports map key contains. e.g. `'foo' in { 'foo' : 5} == true`
4. `not in` is the negation of the in expression. e.g. `'grok' not in 'foobar' == true`

## Stellar Language Comparisons (`<`, `<=`, `>`, `>=`)

1. If either side of the comparison is null then return false.
2. If both values being compared implement number then the following:
    * If either side is a double then get double value from both sides and compare using given operator.
    * Else if either side is a float then get float value from both sides and compare using given operator.
    * Else if either side is a long then get long value from both sides and compare using given operator.
    * Otherwise get the int value from both sides and compare using given operator.
3. If both sides are of the same type and are comparable then use the compareTo method to compare values.
4. If none of the above are met then an exception is thrown.

## Stellar Language Equality Check (`==`, `!=`)

Below is how the `==` operator is expected to work:

1. If either side of the expression is null then check equality using Java's `==` expression.
2. Else if both sides of the expression are of Java's type Number then:
   * If either side of the expression is a double then use the double value of both sides to test equality.
   * Else if either side of the expression is a float then use the float value of both sides to test equality.
   * Else if either side of the expression is a long then use long value of both sides to test equality.
   * Otherwise use int value of both sides to test equality
3. Otherwise use equals method compare the left side with the right side.

The `!=` operator is the negation of the above.

## Stellar Language Lambda Expressions

Stellar provides the capability to pass lambda expressions to functions
which wish to support that layer of indirection.  The syntax is:
* `(named_variables) -> stellar_expression` : Lambda expression with named variables
  * For instance, the lambda expression which calls `TO_UPPER` on a named argument `x` could be be expressed as `(x) -> TO_UPPER(x)`.
* `var -> stellar_expression` : Lambda expression with a single named variable, `var`
  * For instance, the lambda expression which calls `TO_UPPER` on a named argument `x` could be expressed as `x -> TO_UPPER(x)`.  Note, this is more succinct but equivalent to the example directly above.
* `() -> stellar_expression` : Lambda expression with no named variables.
  * If no named variables are needed, you may omit the named variable section.  For instance, the lambda expression which returns a constant `false` would be `() -> false`

where 
* `named_variables` is a comma separated list of variables to use in the Stellar expression
* `stellar_expression` is an arbitrary stellar expression


In the core language functions, we support basic functional programming primitives such as
* `MAP` - Applies a lambda expression over a list of input.  For instance `MAP([ 'foo', 'bar'], (x) -> TO_UPPER(x) )` returns `[ 'FOO', 'BAR' ]`
* `FILTER` - Filters a list by a predicate in the form of a lambda expression.  For instance `FILTER([ 'foo', 'bar'], (x ) -> x == 'foo' )` returns `[ 'foo' ]`
* `REDUCE` - Applies a function over a list of input.  For instance `REDUCE([ 1, 2, 3], (sum, x) -> sum + x, 0 )` returns `6`

## Stellar Core Functions

|                                                                                                    |
| ----------                                                                                         |
| [ `ABS`](../../metron-analytics/metron-statistics#abs)                                             |
| [ `APPEND_IF_MISSING`](#append_if_missing)                                                         |
| [ `BIN`](../../metron-analytics/metron-statistics#bin)                                             |
| [ `BLOOM_ADD`](#bloom_add)                                                                         |
| [ `BLOOM_EXISTS`](#bloom_exists)                                                                   |
| [ `BLOOM_INIT`](#bloom_init)                                                                       |
| [ `BLOOM_MERGE`](#bloom_merge)                                                                     |
| [ `CEILING`](#ceiling)                                                           |
| [ `COS`](#cos)                                                                   |
| [ `CHOP`](#chop)                                                                                   |
| [ `CHOMP`](#chomp)                                                                                 |
| [ `COUNT_MATCHES`](#count_matches)                                                                 |
| [ `DAY_OF_MONTH`](#day_of_month)                                                                   |
| [ `DAY_OF_WEEK`](#day_of_week)                                                                     |
| [ `DAY_OF_YEAR`](#day_of_year)                                                                     |
| [ `DECODE`](#decode)                                                                               |
| [ `DOMAIN_REMOVE_SUBDOMAINS`](#domain_remove_subdomains)                                           |
| [ `DOMAIN_REMOVE_TLD`](#domain_remove_tld)                                                         |
| [ `DOMAIN_TO_TLD`](#domain_to_tld)                                                                 |
| [ `ENCODE`](#encode)                                                                               |
| [ `ENDS_WITH`](#ends_with)                                                                         |
| [ `ENRICHMENT_EXISTS`](#enrichment_exists)                                                         |
| [ `ENRICHMENT_GET`](#enrichment_get)                                                               |
| [ `EXP`](#exp)                                                                   |
| [ `FILL_LEFT`](#fill_left)                                                                         |
| [ `FILL_RIGHT`](#fill_right)                                                                       |
| [ `FILTER`](#filter)                                                                               |
| [ `FLOOR`](#floor)                                                               |
<<<<<<< HEAD
| [ `FORMAT`](#format)                                                             |
| [ `FUZZY_LANGS`](#fuzzy_langs)                                                   |
| [ `FUZZY_SCORE`](#fuzzy_score)                                                   |
| [ `HLLP_CARDINALITY`](../../metron-analytics/metron-statistics#hllp_cardinality) |
| [ `HLLP_INIT`](../../metron-analytics/metron-statistics#hllp_init)               |
| [ `HLLP_MERGE`](../../metron-analytics/metron-statistics#hllp_merge)             |
| [ `HLLP_OFFER`](../../metron-analytics/metron-statistics#hllp_offer)             |
| [ `GEO_GET`](#geo_get)                                                           |
| [ `GET`](#get)                                                                   |
| [ `GET_FIRST`](#get_first)                                                       |
| [ `GET_LAST`](#get_last)                                                         |
| [ `GET_SUPPORTED_ENCODINGS`](#get_supported_encodings)                           |
| [ `IN_SUBNET`](#in_subnet)                                                       |
| [ `IS_DATE`](#is_date)                                                           |
| [ `IS_ENCODING`](#is_encoding)                                                   |
| [ `IS_DOMAIN`](#is_domain)                                                       |
| [ `IS_EMAIL`](#is_email)                                                         |
| [ `IS_EMPTY`](#is_empty)                                                         |
| [ `IS_INTEGER`](#is_integer)                                                     |
| [ `IS_IP`](#is_ip)                                                               |
| [ `IS_URL`](#is_url)                                                             |
| [ `JOIN`](#join)                                                                 |
| [ `KAFKA_GET`](#kafka_get)                                                       |
| [ `KAFKA_PROPS`](#kafka_props)                                                   |
| [ `KAFKA_PUT`](#kafka_put)                                                       |
| [ `KAFKA_TAIL`](#kafka_tail)                                                     |
| [ `LENGTH`](#length)                                                             |
| [ `LIST_ADD`](#list_add)                                                                               |
=======
| [ `FORMAT`](#format)                                                                               |
| [ `GEO_GET`](#geo_get)                                                                             |
| [ `GET`](#get)                                                                                     |
| [ `GET_FIRST`](#get_first)                                                                         |
| [ `GET_LAST`](#get_last)                                                                           |
| [ `GET_SUPPORTED_ENCODINGS`](#get_supported_encodings)                                           |
| [ `HASH`](#hash)                                                                           |
| [ `HLLP_CARDINALITY`](../../metron-analytics/metron-statistics#hllp_cardinality)                   |
| [ `HLLP_INIT`](../../metron-analytics/metron-statistics#hllp_init)                                 |
| [ `HLLP_MERGE`](../../metron-analytics/metron-statistics#hllp_merge)                               |
| [ `HLLP_OFFER`](../../metron-analytics/metron-statistics#hllp_offer)                               |
| [ `IN_SUBNET`](#in_subnet)                                                                         |
| [ `IS_DATE`](#is_date)                                                                             |
| [ `IS_ENCODING`](#is_encoding)                                                                     |
| [ `IS_DOMAIN`](#is_domain)                                                                         |
| [ `IS_EMAIL`](#is_email)                                                                           |
| [ `IS_EMPTY`](#is_empty)                                                                           |
| [ `IS_INTEGER`](#is_integer)                                                                       |
| [ `IS_IP`](#is_ip)                                                                                 |
| [ `IS_URL`](#is_url)                                                                               |
| [ `JOIN`](#join)                                                                                   |
| [ `KAFKA_GET`](#kafka_get)                                                                         |
| [ `KAFKA_PROPS`](#kafka_props)                                                                     |
| [ `KAFKA_PUT`](#kafka_put)                                                                         |
| [ `KAFKA_TAIL`](#kafka_tail)                                                                       |
| [ `LENGTH`](#length)                                                                               |
| [ `LIST_ADD`](#list_add)                                                                           |
>>>>>>> a2bae0bc
| [ `LOG2`](#log2)                                                                               |
| [ `LOG10`](#log10)                                                                               |
| [ `LN`](#ln)                                                                               |
| [ `MAAS_GET_ENDPOINT`](#maas_get_endpoint)                                                         |
| [ `MAAS_MODEL_APPLY`](#maas_model_apply)                                                           |
| [ `MAP`](#map)                                                                                     |
| [ `MAP_EXISTS`](#map_exists)                                                                       |
| [ `MONTH`](#month)                                                                                 |
| [ `PREPEND_IF_MISSING`](#prepend_if_missing)                                                       |
| [ `PROFILE_GET`](#profile_get)                                                                     |
| [ `PROFILE_FIXED`](#profile_fixed)                                                                 |
| [ `PROFILE_WINDOW`](#profile_window)                                                               |
| [ `PROTOCOL_TO_NAME`](#protocol_to_name)                                                           |
| [ `REDUCE`](#reduce)                                                                               |
| [ `REGEXP_MATCH`](#regexp_match)                                                                   |
| [ `REGEXP_GROUP_VAL`](#regexp_group_val)                                                                   |
| [ `ROUND`](#round)                                                                   |
| [ `SPLIT`](#split)                                                                                 |
| [ `SIN`](#sin)                                                                                 |
| [ `SQRT`](#sqrt)                                                                                 |
| [ `STARTS_WITH`](#starts_with)                                                                     |
| [ `STATS_ADD`](../../metron-analytics/metron-statistics#stats_add)                                 |
| [ `STATS_BIN`](../../metron-analytics/metron-statistics#stats_bin)                                 |
| [ `STATS_COUNT`](../../metron-analytics/metron-statistics#stats_count)                             |
| [ `STATS_GEOMETRIC_MEAN`](../../metron-analytics/metron-statistics#stats_geometric_mean)           |
| [ `STATS_INIT`](../../metron-analytics/metron-statistics#stats_init)                               |
| [ `STATS_KURTOSIS`](../../metron-analytics/metron-statistics#stats_kurtosis)                       |
| [ `STATS_MAX`](../../metron-analytics/metron-statistics#stats_max)                                 |
| [ `STATS_MEAN`](../../metron-analytics/metron-statistics#stats_mean)                               |
| [ `STATS_MERGE`](../../metron-analytics/metron-statistics#stats_merge)                             |
| [ `STATS_MIN`](../../metron-analytics/metron-statistics#stats_min)                                 |
| [ `STATS_PERCENTILE`](../../metron-analytics/metron-statistics#stats_percentile)                   |
| [ `STATS_POPULATION_VARIANCE`](../../metron-analytics/metron-statistics#stats_population_variance) |
| [ `STATS_QUADRATIC_MEAN`](../../metron-analytics/metron-statistics#stats_quadratic_mean)           |
| [ `STATS_SD`](../../metron-analytics/metron-statistics#stats_sd)                                   |
| [ `STATS_SKEWNESS`](../../metron-analytics/metron-statistics#stats_skewness)                       |
| [ `STATS_SUM`](../../metron-analytics/metron-statistics#stats_sum)                                 |
| [ `STATS_SUM_LOGS`](../../metron-analytics/metron-statistics#stats_sum_logs)                       |
| [ `STATS_SUM_SQUARES`](../../metron-analytics/metron-statistics#stats_sum_squares)                 |
| [ `STATS_VARIANCE`](../../metron-analytics/metron-statistics#stats_variance)                       |
| [ `STRING_ENTROPY`](#string_entropy)                                                               |
| [ `SYSTEM_ENV_GET`](#system_env_get)                                                               |
| [ `SYSTEM_PROPERTY_GET`](#system_property_get)                                                     |
| [ `TAN`](#tan)                                                                         |
| [ `TO_DOUBLE`](#to_double)                                                                         |
| [ `TO_EPOCH_TIMESTAMP`](#to_epoch_timestamp)                                                       |
| [ `TO_FLOAT`](#to_float)                                                                           |
| [ `TO_INTEGER`](#to_integer)                                                                       |
| [ `TO_LONG`](#to_long)                                                                             |
| [ `TO_LOWER`](#to_lower)                                                                           |
| [ `TO_STRING`](#to_string)                                                                         |
| [ `TO_UPPER`](#to_upper)                                                                           |
| [ `TRIM`](#trim)                                                                                   |
| [ `URL_TO_HOST`](#url_to_host)                                                                     |
| [ `URL_TO_PATH`](#url_to_path)                                                                     |
| [ `URL_TO_PORT`](#url_to_port)                                                                     |
| [ `URL_TO_PROTOCOL`](#url_to_protocol)                                                             |
| [ `WEEK_OF_MONTH`](#week_of_month)                                                                 |
| [ `WEEK_OF_YEAR`](#week_of_year)                                                                   |
| [ `YEAR`](#year)                                                                                   |
| [ `ZIP`](#zip)                                                                                   |
| [ `ZIP_JAGGED`](#zip_jagged)                                                                                   |

### `APPEND_IF_MISSING`
  * Description: Appends the suffix to the end of the string if the string does not already end with any of the suffixes.
  * Input:
    * string - The string to be appended.
    * suffix - The string suffix to append to the end of the string.
    * additionalsuffix - Optional - Additional string suffix that is a valid terminator.
  * Returns: A new String if prefix was prepended, the same string otherwise.

### `BLOOM_ADD`
  * Description: Adds an element to the bloom filter passed in
  * Input:
    * bloom - The bloom filter
    * value* - The values to add
  * Returns: Bloom Filter
  
### `BLOOM_EXISTS`
  * Description: If the bloom filter contains the value
  * Input:
    * bloom - The bloom filter
    * value - The value to check
  * Returns: True if the filter might contain the value and false otherwise

### `BLOOM_INIT`
  * Description: Returns an empty bloom filter
  * Input:
    * expectedInsertions - The expected insertions
    * falsePositiveRate - The false positive rate you are willing to tolerate
  * Returns: Bloom Filter

### `BLOOM_MERGE`
  * Description: Returns a merged bloom filter
  * Input:
    * bloomfilters - A list of bloom filters to merge
  * Returns: Bloom Filter or null if the list is empty

### `CEILING`
  * Description: Returns the ceiling of a number.
  * Input:
    * number - The number to take the ceiling of
  * Returns: The ceiling of the number passed in.

### `COS`
  * Description: Returns the cosine of a number.
  * Input:
    * number - The number to take the cosine of
  * Returns: The cosine of the number passed in.

### `CHOP`
  * Description: Remove the last character from a String
  * Input:
    * string - the String to chop last character from, may be null
  * Returns: String without last character, null if null String input

### `CHOMP`
  * Description: Removes one newline from end of a String if it's there, otherwise leave it alone. A newline is "\n", "\r", or "\r\n"
  * Input:
    * string - the String to chomp a newline from, may be null
  * Returns: String without newline, null if null String input

### `COUNT_MATCHES`
  * Description: Counts how many times the substring appears in the larger string.
  * Input:
    * string - the CharSequence to check, may be null.
    * substring/character - the substring or character to count, may be null.
  * Returns: the number of non-overlapping occurrences, 0 if either CharSequence is null.

### `DAY_OF_MONTH`
  * Description: The numbered day within the month.  The first day within the month has a value of 1.
  * Input:
    * dateTime - The datetime as a long representing the milliseconds since unix epoch
  * Returns: The numbered day within the month.

### `DAY_OF_WEEK`
  * Description: The numbered day within the week.  The first day of the week, Sunday, has a value of 1.
  * Input:
    * dateTime - The datetime as a long representing the milliseconds since unix epoch
  * Returns: The numbered day within the week.

### `DAY_OF_YEAR`
  * Description: The day number within the year.  The first day of the year has value of 1.
  * Input:
    * dateTime - The datetime as a long representing the milliseconds since unix epoch
  * Returns: The day number within the year.

### `DECODE`
  * Description: Decodes the passed string with the provided encoding, which
                 must be one of the encodings returned from [ `GET_SUPPORTED_ENCODINGS`](#get_supported_encodings)   
  * Input:
    * string - the string to decode
    * encoding - the encoding to use, must be one of encodings returned from [ `GET_SUPPORTED_ENCODINGS`](#get_supported_encodings) 
    * verify - (optional), true or false to determine if string should be verified as being
                encoded with the passed encoding
  * Returns:  
    * The decoded string on success
    * The original string the string cannot be decoded
    * null on usage error
  
### `DOMAIN_REMOVE_SUBDOMAINS`
  * Description: Removes the subdomains from a domain.
  * Input:
    * domain - Fully qualified domain name
  * Returns: The domain without the subdomains.  (for example, DOMAIN_REMOVE_SUBDOMAINS('mail.yahoo.com') yields 'yahoo.com')

### `DOMAIN_REMOVE_TLD`
  * Description: Removes the top level domain (TLD) suffix from a domain.
  * Input:
    * domain - Fully qualified domain name
  * Returns: The domain without the TLD.  (for example, DOMAIN_REMOVE_TLD('mail.yahoo.co.uk') yields 'mail.yahoo')

### `DOMAIN_TO_TLD`
  * Description: Extracts the top level domain from a domain
  * Input:
    * domain - Fully qualified domain name
  * Returns: The TLD of the domain.  (for example, DOMAIN_TO_TLD('mail.yahoo.co.uk') yields 'co.uk')

### `ENCODE`
  * Description: Encodes the passed string with the provided encoding, which
                 must be one of the encodings returned from [ `GET_SUPPORTED_ENCODINGS`](#get_supported_encodings)   
  * Input:
    * string - the string to encode
    * encoding - the encoding to use, must be one of encodings returned from [ `GET_SUPPORTED_ENCODINGS`](#get_supported_encodings) 
  * Returns:  
    * The encoded string on success
    * null on error
    
### `ENDS_WITH`
  * Description: Determines whether a string ends with a specified suffix
  * Input:
    * string - The string to test
    * suffix - The proposed suffix
  * Returns: True if the string ends with the specified suffix and false if otherwise

### `ENRICHMENT_EXISTS`
  * Description: Interrogates the HBase table holding the simple hbase enrichment data and returns whether the enrichment type and indicator are in the table.
  * Input:
    * enrichment_type - The enrichment type
    * indicator - The string indicator to look up
    * nosql_table - The NoSQL Table to use
    * column_family - The Column Family to use
  * Returns: True if the enrichment indicator exists and false otherwise

### `ENRICHMENT_GET`
  * Description: Interrogates the HBase table holding the simple hbase enrichment data and retrieves the tabular value associated with the enrichment type and indicator.
  * Input:
    * enrichment_type - The enrichment type
    * indicator - The string indicator to look up
    * nosql_table - The NoSQL Table to use
    * column_family - The Column Family to use
  * Returns: A Map associated with the indicator and enrichment type.  Empty otherwise.

### `EXP`
  * Description: Returns Euler's number raised to the power of the argument.
  * Input:
    * number - The power to which e is raised.
  * Returns: Euler's number raised to the power of the argument.

### `FILL_LEFT`
  * Description: Fills or pads a given string with a given character, to a given length on the left
  * Input:
    * input - string
    * fill - the fill character
    * len - the required length
  * Returns: the filled string

### `FILL_RIGHT`
  * Description: Fills or pads a given string with a given character, to a given length on the right
  * Input:
    * input - string
    * fill - the fill character string
    * len - the required length
  * Returns: Last element of the list

### `FILTER`
  * Description: Applies a filter in the form of a lambda expression to a list. e.g. `FILTER( [ 'foo', 'bar' ] , (x) -> x == 'foo')` would yield `[ 'foo']`
  * Input:
    * list - List of arguments.
    * predicate - The lambda expression to apply.  This expression is assumed to take one argument and return a boolean.
  * Returns: The input list filtered by the predicate.

### `FLOOR`
  * Description: Returns the floor of a number.
  * Input:
    * number - The number to take the floor of
  * Returns: The floor of the number passed in.

### `FORMAT`
  * Description: Returns a formatted string using the specified format string and arguments. Uses Java's string formatting conventions.
  * Input:
    * format - string
    * arguments... - object(s)
  * Returns: A formatted string.
  
### `FUZZY_LANGS`
  * Description: Returns a list of IETF BCP 47 available to the system, such as en, fr, de.
  * Returns: A list of IEF BGP 47 language tag strings

### `FUZZY_SCORE`
  * Description: Returns the Fuzzy Score which indicates the similarity score between two strings. One point is given for every matched character. Subsequent matches yield two bonus points. A higher score indicates a higher similarity.
  * Input:
    * string - The full term that should be matched against.
    * string - The query that will be matched against a term.
    * string - The IETF BCP 47 language code to use.
  * Returns: An Integer representing the score.

### `GEO_GET`
  * Description: Look up an IPV4 address and returns geographic information about it
  * Input:
    * ip - The IPV4 address to lookup
    * fields - Optional list of GeoIP fields to grab. Options are locID, country, city postalCode, dmaCode, latitude, longitude, location_point
  * Returns: If a Single field is requested a string of the field, If multiple fields a map of string of the fields, and null otherwise

### `GET`
  * Description: Returns the i'th element of the list 
  * Input:
    * input - List
    * i - The index (0-based)
  * Returns: First element of the list

### `GET_FIRST`
  * Description: Returns the first element of the list
  * Input:
    * input - List
  * Returns: First element of the list
  
### `GET_HASHES_AVAILABLE`
  * Description: Will return all available hashing algorithms available to 'HASH'.
  * Returns: A list containing all supported hashing algorithms.

### `GET_LAST`
  * Description: Returns the last element of the list
  * Input:
    * input - List
  * Returns: Last element of the list

### `HASH`
  * Description: Hashes a given value using the given hashing algorithm and returns a hex encoded string.
  * Input: 
    * toHash - value to hash.
    * hashType - A valid string representation of a hashing algorithm. See 'GET_HASHES_AVAILABLE'.
  * Returns: A hex encoded string of a hashed value using the given algorithm. If 'hashType' is null 
  then '00', padded to the necessary length, will be returned. If 'toHash' is not able to be hashed or 
  'hashType' is null then null is returned.

### `IN_SUBNET`
  * Description: Returns true if an IP is within a subnet range.
  * Input:
    * ip - The IP address in string form
    * cidr+ - One or more IP ranges specified in CIDR notation (for example 192.168.0.0/24)
  * Returns: True if the IP address is within at least one of the network ranges and false if otherwise

### `IS_DATE`
  * Description: Determines if the date contained in the string conforms to the specified format.
  * Input:
    * date - The date in string form
    * format - The format of the date
  * Returns: True if the date is in the specified format and false if otherwise.

### `IS_DOMAIN`
  * Description: Tests if a string refers to a valid domain name.  Domain names are evaluated according to the standards RFC1034 section 3, and RFC1123 section 2.1.
  * Input:
    * address - The string to test
  * Returns: True if the string refers to a valid domain name and false if otherwise

### `IS_EMAIL`
  * Description: Tests if a string is a valid email address
  * Input:
    * address - The string to test
  * Returns: True if the string is a valid email address and false if otherwise.

### `IS_EMPTY`
  * Description: Returns true if string or collection is empty or null and false if otherwise.
  * Input:
    * Object of string or collection type (for example, list)
  * Returns: True if the string or collection is empty or null and false if otherwise.

### `IS_ENCODING`
  * Description: Returns true if the passed string is encoded in one of the supported encodings and false if otherwise.
  * Input:
      * string - The string to test
        * encoding - The name of the encoding as string.  See [ `GET_SUPPORTED_ENCODINGS`](#get_supported_encodings).
  * Returns: True if the passed string is encoded in one of the supported encodings and false if otherwise.

### `IS_INTEGER`
  * Description: Determines whether or not an object is an integer.
  * Input:
    * x - The object to test
  * Returns: True if the object can be converted to an integer and false if otherwise.

### `IS_IP`
  * Description: Determine if an string is an IP or not.
  * Input:
    * ip - An object which we wish to test is an ip
    * type (optional) - Object of string or collection type (e.g. list) one of IPV4 or IPV6 or both.  The default is IPV4.
  * Returns: True if the string is an IP and false otherwise.

### `IS_URL`
  * Description: Tests if a string is a valid URL
  * Input:
    * url - The string to test
  * Returns: True if the string is a valid URL and false if otherwise.

### `JOIN`
  * Description: Joins the components in the list of strings with the specified delimiter.
  * Input:
    * list - List of strings
    * delim - String delimiter
  * Returns: String

### `KAFKA_GET`
  * Description: Retrieves messages from a Kafka topic.  Subsequent calls will continue retrieving messages sequentially from the original offset.
  * Input:
    * topic - The name of the Kafka topic.
    * count - The number of Kafka messages to retrieve.
    * config - Optional map of key/values that override any global properties.
  * Returns: List of String

### `KAFKA_PROPS`
  * Description: Retrieves the Kafka properties that are used by other KAFKA_* functions like KAFKA_GET and KAFKA_PUT.  The Kafka properties are compiled from a set of default properties, the global properties, and any overrides.
  * Input:
    * config - An optional map of key/values that override any global properties.
  * Returns: Map of key/value pairs

### `KAFKA_PUT`
  * Description: Sends messages to a Kafka topic.
  * Input:
    * topic - The name of the Kafka topic.
    * messages - A list of messages to write.
    * config - Optional map of key/values that override any global properties.
  * Returns: n/a
  
### `KAFKA_TAIL`
  * Description: etrieves messages from a Kafka topic always starting with the most recent message first.
  * Input:
    * topic - The name of the Kafka topic.
    * count - The number of Kafka messages to retrieve.
    * config - Optional map of key/values that override any global properties.
  * Returns: List of String

### `LENGTH`
  * Description: Returns the length of a string or size of a collection. Returns 0 for empty or null Strings
  * Input:
    * input - Object of string or collection type (e.g. list)
  * Returns: Integer

### `LIST_ADD`
  * Description: Adds an element to a list.
  * Input:
    * list - List to add element to.
    * element - Element to add to list
  * Returns: Resulting list with the item added at the end.

### `GET_SUPPORTED_ENCODINGS`
  * Description: Returns a list of the encodings that are currently supported.
  * Returns: A List of String
 
### `LOG2`
  * Description: Returns the log (base `2`) of a number.
  * Input:
    * number - The number to take the log (base `2`) of
  * Returns: The log (base `2`) of the number passed in.

### `LOG10`
  * Description: Returns the log (base `10`) of a number.
  * Input:
    * number - The number to take the log (base `10`) of
  * Returns: The log (base `10`) of the number passed in.

### `LN`
  * Description: Returns the natural log of a number.
  * Input:
    * number - The number to take the natural log of
  * Returns: The natural log of the number passed in.

### `MAAS_GET_ENDPOINT`
  * Description: Inspects ZooKeeper and returns a map containing the name, version and url for the model referred to by the input parameters.
  * Input:
    * model_name - The name of the model
    * model_version - The optional version of the model.  If the model version is not specified, the most current version is used.
  * Returns: A map containing the name, version, and url for the REST endpoint (fields named name, version and url).  Note that the output of this function is suitable for input into the first argument of MAAS_MODEL_APPLY.

### `MAAS_MODEL_APPLY`
  * Description: Returns the output of a model deployed via Model as a Service. NOTE: Results are cached locally for 10 minutes.
  * Input:
    * endpoint - A map containing the name, version, and url for the REST endpoint
    * function - The optional endpoint path; default is 'apply'
    * model_args - A Dictionary of arguments for the model (these become request params)
  * Returns: The output of the model deployed as a REST endpoint in Map form.  Assumes REST endpoint returns a JSON Map.

### `MAP`
  * Description: Applies lambda expression to a list of arguments. e.g. `MAP( [ 'foo', 'bar' ] , (x) -> TO_UPPER(x) )` would yield `[ 'FOO', 'BAR' ]`
  * Input:
    * list - List of arguments.
    * transform_expression - The lambda expression to apply. This expression is assumed to take one argument.
  * Returns: The input list transformed item-wise by the lambda expression.
  
### `MAP_EXISTS`
  * Description: Checks for existence of a key in a map.
  * Input:
    * key - The key to check for existence
    * map - The map to check for existence of the key
  * Returns: True if the key is found in the map and false if otherwise.

### `MAP_GET`
  * Description: Gets the value associated with a key from a map
  * Input:
    * key - The key
    * map - The map
    * default - Optionally the default value to return if the key is not in the map.
  * Returns: The object associated with the key in the map.  If no value is associated with the key and default is specified, then default is returned. If no value is associated with the key or default, then null is returned.

### `MONTH`
  * Description: The number representing the month.  The first month, January, has a value of 0.
  * Input:
    * dateTime - The datetime as a long representing the milliseconds since unix epoch
  * Returns: The current month (0-based).

### `PREPEND_IF_MISSING`
  * Description: Prepends the prefix to the start of the string if the string does not already start with any of the prefixes.
  * Input:
    * string - The string to be prepended.
    * prefix - The string prefix to prepend to the start of the string.
    * additionalprefix - Optional - Additional string prefix that is valid.
  * Returns: A new String if prefix was prepended, the same string otherwise.

### `PROFILE_GET`
  * Description: Retrieves a series of values from a stored profile.
  * Input:
    * profile - The name of the profile.
    * entity - The name of the entity.
    * periods - The list of profile periods to grab.  These are ProfilePeriod objects.
    * groups_list - Optional, must correspond to the 'groupBy' list used in profile creation - List (in square brackets) of groupBy values used to filter the profile. Default is the empty list, meaning groupBy was not used when creating the profile.
    * config_overrides - Optional - Map (in curly braces) of name:value pairs, each overriding the global config parameter of the same name. Default is the empty Map, meaning no overrides.
  * Returns: The selected profile measurements.

### `PROFILE_FIXED`
  * Description: The profile periods associated with a fixed lookback starting from now
  * Input:
    * durationAgo - How long ago should values be retrieved from?
    * units - The units of 'durationAgo'.
    * config_overrides - Optional - Map (in curly braces) of name:value pairs, each overriding the global config parameter of the same name. Default is the empty Map, meaning no overrides.
  * Returns: The selected profile measurement timestamps.  These are ProfilePeriod objects.

### `PROFILE_WINDOW`
  * Description: The profiler periods associated with a window selector statement from an optional reference timestamp.
  * Input:
    * windowSelector - The statement specifying the window to select.
    * now - Optional - The timestamp to use for now.
    * config_overrides - Optional - Map (in curly braces) of name:value pairs, each overriding the global config parameter of the same name. Default is the empty Map, meaning no overrides.
  * Returns: The selected profile measurement periods.  These are ProfilePeriod objects.

### `PROTOCOL_TO_NAME`
  * Description: Converts the IANA protocol number to the protocol name
  * Input:
    * IANA Number
  * Returns: The protocol name associated with the IANA number.

### `REDUCE`
  * Description: Reduces a list by a binary lambda expression. That is, the expression takes two arguments.  Usage example: `REDUCE( [ 1, 2, 3 ] , (x, y) -> x + y, 0)` would sum the input list, yielding `6`.
  * Input:                      
    * list - List of arguments.
    * binary_operation - The lambda expression function to apply to reduce the list. It is assumed that this takes two arguments, the first being the running total and the second being an item from the list.
    * initial_value - The initial value to use.
  * Returns: The reduction of the list.
  
### `REGEXP_MATCH`
  * Description: Determines whether a regex matches a string
  * Input:
    * string - The string to test
    * pattern - The proposed regex pattern
  * Returns: True if the regex pattern matches the string and false if otherwise.
  
### `REGEXP_GROUP_VAL`
  * Description: Returns the value of a group in a regex against a string
  * Input:
    * string - The string to test
    * pattern - The proposed regex pattern
    * group - The integer that selects what group to select, starting at 1
  * Returns: The value of the group, or null if not matched or no group at index.

### `ROUND`
  * Description: Rounds a number to the nearest integer.  This is half-up rounding.
  * Input:
    * number - The number to round
  * Returns: The nearest integer (based on half-up rounding).

### `SIN`
  * Description: Returns the sine of a number.
  * Input:
    * number - The number to take the sine of
  * Returns: The sine of the number passed in.

### `SQRT`
  * Description: Returns the square root of a number.
  * Input:
    * number - The number to take the square root of
  * Returns: The square root of the number passed in.

### `STRING_ENTROPY`
  * Description: Computes the base-2 shannon entropy of a string.
  * Input:
    * input - String 
  * Returns: The base-2 shannon entropy of the string (https://en.wikipedia.org/wiki/Entropy_(information_theory)#Definition).  The unit of this is bits.

### `SPLIT`
  * Description: Splits the string by the delimiter.
  * Input:
    * input - String to split
    * delim - String delimiter
  * Returns: List of strings

### `STARTS_WITH`
  * Description: Determines whether a string starts with a prefix
  * Input:
    * string - The string to test
    * prefix - The proposed prefix
  * Returns: True if the string starts with the specified prefix and false if otherwise

### `SYSTEM_ENV_GET`
  * Description: Returns the value associated with an environment variable
  * Input:
    * env_var - Environment variable name to get the value for
  * Returns: String

### `SYSTEM_PROPERTY_GET`
  * Description: Returns the value associated with a Java system property
  * Input:
    * key - Property to get the value for
  * Returns: String

### `TAN`
  * Description: Returns the tangent of a number.
  * Input:
    * number - The number to take the tangent of
  * Returns: The tangent of the number passed in.

### `TO_DOUBLE`
  * Description: Transforms the first argument to a double precision number
  * Input:
    * input - Object of string or numeric type
  * Returns: Double version of the first argument

### `TO_EPOCH_TIMESTAMP`
  * Description: Returns the epoch timestamp of the dateTime in the specified format. If the format does not have a timestamp and you wish to assume a given timestamp, you may specify the timezone optionally.
  * Input:
    * dateTime - DateTime in String format
    * format - DateTime format as a String
    * timezone - Optional timezone in String format
  * Returns: Epoch timestamp
  
### `TO_FOAT`
  * Description: Transforms the first argument to a float
  * Input:
    * input - Object of string or numeric type
  * Returns: Float version of the first argument

### `TO_INTEGER`
  * Description: Transforms the first argument to an integer
  * Input:
    * input - Object of string or numeric type
  * Returns: Integer version of the first argument

### `TO_LONG`
  * Description: Transforms the first argument to a long integer
  * Input:
    * input - Object of string or numeric type
  * Returns: Long version of the first argument

### `TO_LOWER`
  * Description: Transforms the first argument to a lowercase string
  * Input:
    * input - String
  * Returns: Lowercase string

### `TO_STRING`
  * Description: Transforms the first argument to a string
  * Input:
    * input - Object
  * Returns: String

### `TO_UPPER`
  * Description: Transforms the first argument to an uppercase string
  * Input:
    * input - String
  * Returns: Uppercase string

### `TRIM`
  * Description: Trims whitespace from both sides of a string.
  * Input:
    * input - String
  * Returns: String

### `URL_TO_HOST`
  * Description: Extract the hostname from a URL.
  * Input:
    * url - URL in String form
  * Returns: The hostname from the URL as a String.  e.g. URL_TO_HOST('http://www.yahoo.com/foo') would yield 'www.yahoo.com'

### `URL_TO_PATH`
  * Description: Extract the path from a URL.
  * Input:
    * url - URL in String form
  * Returns: The path from the URL as a String.  e.g. URL_TO_PATH('http://www.yahoo.com/foo') would yield 'foo'

### `URL_TO_PORT`
  * Description: Extract the port from a URL.  If the port is not explicitly stated in the URL, then an implicit port is inferred based on the protocol.
  * Input:
    * url - URL in string form
  * Returns: The port used in the URL as an integer (for example, URL_TO_PORT('http://www.yahoo.com/foo') would yield 80)

### `URL_TO_PROTOCOL`
  * Description: Extract the protocol from a URL.
  * Input:
    * url - URL in String form
  * Returns: The protocol from the URL as a String. e.g. URL_TO_PROTOCOL('http://www.yahoo.com/foo') would yield 'http'

### `WEEK_OF_MONTH`
  * Description: The numbered week within the month.  The first week within the month has a value of 1.
  * Input:
    * dateTime - The datetime as a long representing the milliseconds since unix epoch
  * Returns: The numbered week within the month.

### `WEEK_OF_YEAR`
  * Description: The numbered week within the year.  The first week in the year has a value of 1.
  * Input:
    * dateTime - The datetime as a long representing the milliseconds since unix epoch
  * Returns: The numbered week within the year.

### `YEAR`
  * Description: The number representing the year. 
  * Input:
    * dateTime - The datetime as a long representing the milliseconds since unix epoch
  * Returns: The current year

### `ZIP`
  * Description: Zips lists into a single list where the ith element is an list containing the ith items from the constituent lists.
  See [python](https://docs.python.org/3/library/functions.html#zip)
  and [wikipedia](https://en.wikipedia.org/wiki/Convolution_(computer_science)) for more context.
  * Input:
    * list* - Lists to zip.
  * Returns: The zip of the lists.  The returned list is the min size of all the lists. e.g. `ZIP( [ 1, 2 ], [ 3, 4, 5] ) == [ [1, 3], [2, 4] ]`

### `ZIP_LONGEST`
  * Description: Zips lists into a single list where the ith element is an list containing the ith items from the constituent lists.
  See [python](https://docs.python.org/3/library/itertools.html#itertools.zip_longest)
  and [wikipedia](https://en.wikipedia.org/wiki/Convolution_(computer_science)) for more context.
  * Input:
    * list* - Lists to zip.
  * Returns: The zip of the lists.  The returned list is the max size of all the lists.  Empty elements are null e.g. `ZIP_LONGEST( [ 1, 2 ], [ 3, 4, 5] ) == [ [1, 3], [2, 4], [null, 5] ]`

The following is an example query (i.e. a function which returns a
boolean) which would be seen possibly in threat triage:

`IN_SUBNET( ip, '192.168.0.0/24') or ip in [ '10.0.0.1', '10.0.0.2' ] or exists(is_local)`

This evaluates to true precisely when one of the following is true:
* The value of the `ip` field is in the `192.168.0.0/24` subnet
* The value of the `ip` field is `10.0.0.1` or `10.0.0.2`
* The field `is_local` exists

The following is an example transformation which might be seen in a
field transformation:

`TO_EPOCH_TIMESTAMP(timestamp, 'yyyy-MM-dd HH:mm:ss', MAP_GET(dc, dc2tz, 'UTC'))`

For a message with a `timestamp` and `dc` field, we want to set the
transform the timestamp to an epoch timestamp given a timezone which we
will lookup in a separate map, called `dc2tz`.

This will convert the timestamp field to an epoch timestamp based on the 
* Format `yyyy-MM-dd HH:mm:ss`
* The value in `dc2tz` associated with the value associated with field
  `dc`, defaulting to `UTC`

## Stellar Benchmarks

A microbenchmarking utility is included to assist in executing microbenchmarks for Stellar functions.
The utility can be executed via maven using the `exec` plugin, like so, from the `metron-common` directory:

```
mvn -DskipTests clean package && \
mvn exec:java -Dexec.mainClass="org.apache.metron.stellar.common.benchmark.StellarMicrobenchmark" -Dexec.args="..."
 ```
where `exec.args` can be one of the following:
```
    -e,--expressions <FILE>   Stellar expressions
    -h,--help                 Generate Help screen
    -n,--num_times <NUM>      Number of times to run per expression (after
                              warmup). Default: 1000
    -o,--output <FILE>        File to write output.
    -p,--percentiles <NUM>    Percentiles to calculate per run. Default:
                              50.0,75.0,95.0,99.0
    -v,--variables <FILE>     File containing a JSON Map of variables to use
    -w,--warmup <NUM>         Number of times for warmup per expression.
                              Default: 100
```

For instance, to run with a set of Stellar expression in file `/tmp/expressions.txt`:
```
 # simple functions
 TO_UPPER('casey')
 TO_LOWER(name)
 # math functions
 1 + 2*(3 + int_num) / 10.0
 1.5 + 2*(3 + double_num) / 10.0
 # conditionals
 if ('foo' in ['foo']) OR one == very_nearly_one then 'one' else 'two'
 1 + 2*(3 + int_num) / 10.0
 #Network funcs
 DOMAIN_TO_TLD(domain)
 DOMAIN_REMOVE_SUBDOMAINS(domain)
```
And variables in file `/tmp/variables.json`:
```
{
  "name" : "casey",
  "int_num" : 1,
  "double_num" : 17.5,
  "one" : 1,
  "very_nearly_one" : 1.000001,
  "domain" : "www.google.com"
}
```

Written to file `/tmp/output.txt` would be the following command:
```
mvn -DskipTests clean package && \
mvn exec:java -Dexec.mainClass="org.apache.metron.stellar.common.benchmark.StellarMicrobenchmark" \
-Dexec.args="-e /tmp/expressions.txt -v /tmp/variables.json -o ./output.json"
 ```

## Stellar Shell

The Stellar Shell is a REPL (Read Eval Print Loop) for the Stellar language that helps in debugging, troubleshooting, and learning Stellar.  It can also be used as a language-checking resource while interacting with a live Metron cluster.

The Stellar DSL (domain specific language) is used to act upon streaming data within Apache Storm.  It is difficult to troubleshoot Stellar when it can only be executed within a Storm topology.  This REPL is intended to help mitigate that problem by allowing a user to replicate behavior encountered in production, isolate initialization errors, or understand function resolution problems.  Because it can be run from the command line on any node with Metron installed, it can help the user understand environmental problems that may be interfering with Stellar running in Storm servers.

The shell supports customization via `~/.inputrc` as it is
backed by a proper readline implementation.  

Shell-like operations are supported such as 
* reverse search via ctrl-r
* autocomplete of Stellar functions and variables via tab
  * NOTE: Stellar functions are read via a classpath search which
    happens in the background.  Until that happens, autocomplete will not include function names. 
* emacs or vi keybindings for edit mode

Note: Stellar classpath configuration from the global config is honored here if the REPL knows about zookeeper.

### Getting Started

To run the Stellar Shell from within a deployed Metron cluster, run the following command on the host where Metron is installed.
```
$ $METRON_HOME/bin/stellar

Stellar, Go!
{es.clustername=metron, es.ip=node1, es.port=9300, es.date.format=yyyy.MM.dd.HH}

[Stellar]>>> %functions
BLOOM_ADD, BLOOM_EXISTS, BLOOM_INIT, BLOOM_MERGE, DAY_OF_MONTH, DAY_OF_WEEK, DAY_OF_YEAR, ...

[Stellar]>>> ?PROTOCOL_TO_NAME
PROTOCOL_TO_NAME
 desc: Convert the IANA protocol number to the protocol name       
 args: IANA Number                                                 
  ret: The protocol name associated with the IANA number.          

[Stellar]>>> ip.protocol := 6
6
[Stellar]>>> PROTOCOL_TO_NAME(ip.protocol)
TCP
```

### Command Line Options

```
$ $METRON_HOME/bin/stellar -h
usage: stellar
 -h,--help              Print help
 -irc,--inputrc <arg>   File containing the inputrc if not the default
                        ~/.inputrc
 -v,--variables <arg>   File containing a JSON Map of variables
 -z,--zookeeper <arg>   Zookeeper URL fragment in the form [HOSTNAME|IPADDRESS]:PORT
 -na,--no_ansi          Make the input prompt not use ANSI colors.
```

#### `-v, --variables`
*Optional*

Optionally load a JSON map which contains variable assignments.  This is
intended to give you the ability to save off a message from Metron and
work on it via the REPL.

#### `-z, --zookeeper`

*Optional*

Attempts to connect to Zookeeper and read the Metron global configuration.  Stellar functions may require the global configuration to work properly.  If found, the global configuration values are printed to the console.
If specified, then the classpath may be augmented by the paths specified in the stellar config in the global config.

```
$ $METRON_HOME/bin/stellar -z node1:2181
Stellar, Go!
{es.clustername=metron, es.ip=node1, es.port=9300, es.date.format=yyyy.MM.dd.HH}
[Stellar]>>> 
```

### Variable Assignment

Stellar has no concept of variable assignment.  For testing and
debugging purposes, it is important to be able to create variables that
simulate data contained within incoming messages.  The REPL has created
a means for a user to perform variable assignment outside of the core
Stellar language.  This is done via the `:=` operator, such as 
`foo := 1 + 1` would assign the result of the stellar expression `1 + 1` to the
variable `foo`.

```
[Stellar]>>> foo := 2 + 2
4.0
[Stellar]>>> 2 + 2
4.0
```

### Magic Commands

The REPL has a set of magic commands that provide the REPL user with information about the Stellar execution environment.  The following magic commands are supported.

#### `%functions`

This command lists all functions resolvable in the Stellar environment.  Stellar searches the classpath for Stellar functions.  This can make it difficult in some cases to understand which functions are resolvable.  

```
[Stellar]>>> %functions
BLOOM_ADD, BLOOM_EXISTS, BLOOM_INIT, BLOOM_MERGE, DAY_OF_MONTH, DAY_OF_WEEK, DAY_OF_YEAR, 
DECODE, DOMAIN_REMOVE_SUBDOMAINS, DOMAIN_REMOVE_TLD, DOMAIN_TO_TLD, ENDS_WITH, GET, GET_FIRST, 
GET_LAST, GET_ENCODINGS_LIST, IN_SUBNET, IS_DATE, IS_DOMAIN, IS_EMAIL, IS_EMPTY, IS_ENCODING, IS_INTEGER, IS_IP, IS_URL, 
JOIN, LENGTH, MAAS_GET_ENDPOINT, MAAS_MODEL_APPLY, MAP_EXISTS, MAP_GET, MONTH, PROTOCOL_TO_NAME, 
REGEXP_MATCH, SPLIT, STARTS_WITH, STATS_ADD, STATS_COUNT, STATS_GEOMETRIC_MEAN, STATS_INIT, 
STATS_KURTOSIS, STATS_MAX, STATS_MEAN, STATS_MERGE, STATS_MIN, STATS_PERCENTILE, 
STATS_POPULATION_VARIANCE, STATS_QUADRATIC_MEAN, STATS_SD, STATS_SKEWNESS, STATS_SUM, 
STATS_SUM_LOGS, STATS_SUM_SQUARES, STATS_VARIANCE, TO_DOUBLE, TO_EPOCH_TIMESTAMP, TO_FLOAT, 
TO_INTEGER, TO_LOWER, TO_STRING, TO_UPPER, TRIM, URL_TO_HOST, URL_TO_PATH, URL_TO_PORT, 
URL_TO_PROTOCOL, WEEK_OF_MONTH, WEEK_OF_YEAR, YEAR
[Stellar]>>> 
```

#### `%vars` 

Lists all variables in the Stellar environment.

```
Stellar, Go!
{es.clustername=metron, es.ip=node1, es.port=9300, es.date.format=yyyy.MM.dd.HH}
[Stellar]>>> %vars
[Stellar]>>> foo := 2 + 2
4.0
[Stellar]>>> %vars
foo = 4.0
```

#### `?<function>`

Returns formatted documentation of the Stellar function.  Provides the description of the function along with the expected arguments.

```
[Stellar]>>> ?BLOOM_ADD
BLOOM_ADD
 desc: Adds an element to the bloom filter passed in               
 args: bloom - The bloom filter, value* - The values to add        
  ret: Bloom Filter                                                
[Stellar]>>> ?IS_EMAIL
IS_EMAIL
 desc: Tests if a string is a valid email address                  
 args: address - The String to test                                
  ret: True if the string is a valid email address and false otherwise.
[Stellar]>>> 
```

### Advanced Usage

To run the Stellar Shell directly from the Metron source code, run a command like the following.  Ensure that Metron has already been built and installed with `mvn clean install -DskipTests`.
```
$ mvn exec:java \
   -Dexec.mainClass="org.apache.metron.stellar.common.shell.StellarShell" \
   -pl metron-platform/metron-enrichment
...
Stellar, Go!
Please note that functions are loading lazily in the background and will be unavailable until loaded fully.
[Stellar]>>> Functions loaded, you may refer to functions now...
[Stellar]>>> %functions
ABS, APPEND_IF_MISSING, BIN, BLOOM_ADD, BLOOM_EXISTS, BLOOM_INIT, BLOOM_MERGE, CHOMP, CHOP, COUNT_MATCHES, DAY_OF_MONTH, DAY_OF_WEEK, DAY_OF_YEAR, DOMAIN_REMOVE_SUBDOMAINS, DOMAIN_REMOVE_TLD, DOMAIN_TO_TLD, ENDS_WITH, ENRICHMENT_EXISTS, ENRICHMENT_GET, FILL_LEFT, FILL_RIGHT, FILTER, FORMAT, GEO_GET, GET, GET_FIRST, GET_LAST, HLLP_ADD, HLLP_CARDINALITY, HLLP_INIT, HLLP_MERGE, IN_SUBNET, IS_DATE, IS_DOMAIN, IS_EMAIL, IS_EMPTY, IS_INTEGER, IS_IP, IS_URL, JOIN, LENGTH, LIST_ADD, MAAS_GET_ENDPOINT, MAAS_MODEL_APPLY, MAP, MAP_EXISTS, MAP_GET, MONTH, OUTLIER_MAD_ADD, OUTLIER_MAD_SCORE, OUTLIER_MAD_STATE_MERGE, PREPEND_IF_MISSING, PROFILE_FIXED, PROFILE_GET, PROFILE_WINDOW, PROTOCOL_TO_NAME, REDUCE, REGEXP_MATCH, SPLIT, STARTS_WITH, STATS_ADD, STATS_BIN, STATS_COUNT, STATS_GEOMETRIC_MEAN, STATS_INIT, STATS_KURTOSIS, STATS_MAX, STATS_MEAN, STATS_MERGE, STATS_MIN, STATS_PERCENTILE, STATS_POPULATION_VARIANCE, STATS_QUADRATIC_MEAN, STATS_SD, STATS_SKEWNESS, STATS_SUM, STATS_SUM_LOGS, STATS_SUM_SQUARES, STATS_VARIANCE, STRING_ENTROPY, SYSTEM_ENV_GET, SYSTEM_PROPERTY_GET, TO_DOUBLE, TO_EPOCH_TIMESTAMP, TO_FLOAT, TO_INTEGER, TO_LONG, TO_LOWER, TO_STRING, TO_UPPER, TRIM, URL_TO_HOST, URL_TO_PATH, URL_TO_PORT, URL_TO_PROTOCOL, WEEK_OF_MONTH, WEEK_OF_YEAR, YEAR
```

Changing the project passed to the `-pl` argument will define which dependencies are included and ultimately which Stellar functions are available within the shell environment.  

This can be useful for troubleshooting function resolution problems.  The previous example defines which functions are available during Enrichment.  For example, to determine which functions are available within the Profiler run the following.

```
 $ mvn exec:java \
   -Dexec.mainClass="org.apache.metron.stellar.common.shell.StellarShell" \
   -pl metron-analytics/metron-profiler
...
Stellar, Go!
Please note that functions are loading lazily in the background and will be unavailable until loaded fully.
[Stellar]>>> Functions loaded, you may refer to functions now...
%functions
ABS, APPEND_IF_MISSING, BIN, BLOOM_ADD, BLOOM_EXISTS, BLOOM_INIT, BLOOM_MERGE, CHOMP, CHOP, COUNT_MATCHES, DAY_OF_MONTH, DAY_OF_WEEK, DAY_OF_YEAR, DOMAIN_REMOVE_SUBDOMAINS, DOMAIN_REMOVE_TLD, DOMAIN_TO_TLD, ENDS_WITH, FILL_LEFT, FILL_RIGHT, FILTER, FORMAT, GET, GET_FIRST, GET_LAST, HLLP_ADD, HLLP_CARDINALITY, HLLP_INIT, HLLP_MERGE, IN_SUBNET, IS_DATE, IS_DOMAIN, IS_EMAIL, IS_EMPTY, IS_INTEGER, IS_IP, IS_URL, JOIN, LENGTH, LIST_ADD, MAAS_GET_ENDPOINT, MAAS_MODEL_APPLY, MAP, MAP_EXISTS, MAP_GET, MONTH, OUTLIER_MAD_ADD, OUTLIER_MAD_SCORE, OUTLIER_MAD_STATE_MERGE, PREPEND_IF_MISSING, PROFILE_FIXED, PROFILE_GET, PROFILE_WINDOW, PROTOCOL_TO_NAME, REDUCE, REGEXP_MATCH, SPLIT, STARTS_WITH, STATS_ADD, STATS_BIN, STATS_COUNT, STATS_GEOMETRIC_MEAN, STATS_INIT, STATS_KURTOSIS, STATS_MAX, STATS_MEAN, STATS_MERGE, STATS_MIN, STATS_PERCENTILE, STATS_POPULATION_VARIANCE, STATS_QUADRATIC_MEAN, STATS_SD, STATS_SKEWNESS, STATS_SUM, STATS_SUM_LOGS, STATS_SUM_SQUARES, STATS_VARIANCE, STRING_ENTROPY, SYSTEM_ENV_GET, SYSTEM_PROPERTY_GET, TO_DOUBLE, TO_EPOCH_TIMESTAMP, TO_FLOAT, TO_INTEGER, TO_LONG, TO_LOWER, TO_STRING, TO_UPPER, TRIM, URL_TO_HOST, URL_TO_PATH, URL_TO_PORT, URL_TO_PROTOCOL, WEEK_OF_MONTH, WEEK_OF_YEAR, YEAR 
```

# Stellar Configuration

Stellar can be configured in a variety of ways from the [Global Configuration](../../metron-platform/metron-common/README.md#global-configuration).
In particular, there are three main configuration parameters around configuring Stellar:
* `stellar.function.paths`
* `stellar.function.resolver.includes`
* `stellar.function.resolver.excludes`

## `stellar.function.paths`

If specified, Stellar will use a custom classloader which will wrap the
context classloader and allow for the resolution of classes stored in jars
not shipped with Metron and stored in a variety of mediums:
* On HDFS
* In tar.gz files
* At http/s locations
* At ftp locations

This path is a comma separated list of 
* URIs
* URIs with a regex pattern ending it for matching within a directory

```json
{
 ...
  "stellar.function.paths" : "hdfs://node1:8020/apps/metron/stellar/metron-management-0.4.1.jar, hdfs://node1:8020/apps/metron/3rdparty/.*.jar"
}
```

Please be aware that this classloader does not reload functions dynamically
and the classpath specified here in the global config is read on topology start.
  A change in classpath, to be picked up, would necessitate a topology restart
at the moment

## `stellar.function.resolver.{includes,excludes}`

If specified, this defines one or more regular expressions applied to the classes implementing the Stellar function
that specify what should be included when searching for Stellar functions.
* `stellar.function.resolver.includes` defines the list of classes to include.
* `stellar.function.resolver.excludes` defines the list of classes to exclude.

```json
{
 ...
  "stellar.function.resolver.includes" : "org.apache.metron.*,com.myorg.stellar.*"
}
```
<|MERGE_RESOLUTION|>--- conflicted
+++ resolved
@@ -131,36 +131,8 @@
 | [ `FILL_RIGHT`](#fill_right)                                                                       |
 | [ `FILTER`](#filter)                                                                               |
 | [ `FLOOR`](#floor)                                                               |
-<<<<<<< HEAD
-| [ `FORMAT`](#format)                                                             |
 | [ `FUZZY_LANGS`](#fuzzy_langs)                                                   |
 | [ `FUZZY_SCORE`](#fuzzy_score)                                                   |
-| [ `HLLP_CARDINALITY`](../../metron-analytics/metron-statistics#hllp_cardinality) |
-| [ `HLLP_INIT`](../../metron-analytics/metron-statistics#hllp_init)               |
-| [ `HLLP_MERGE`](../../metron-analytics/metron-statistics#hllp_merge)             |
-| [ `HLLP_OFFER`](../../metron-analytics/metron-statistics#hllp_offer)             |
-| [ `GEO_GET`](#geo_get)                                                           |
-| [ `GET`](#get)                                                                   |
-| [ `GET_FIRST`](#get_first)                                                       |
-| [ `GET_LAST`](#get_last)                                                         |
-| [ `GET_SUPPORTED_ENCODINGS`](#get_supported_encodings)                           |
-| [ `IN_SUBNET`](#in_subnet)                                                       |
-| [ `IS_DATE`](#is_date)                                                           |
-| [ `IS_ENCODING`](#is_encoding)                                                   |
-| [ `IS_DOMAIN`](#is_domain)                                                       |
-| [ `IS_EMAIL`](#is_email)                                                         |
-| [ `IS_EMPTY`](#is_empty)                                                         |
-| [ `IS_INTEGER`](#is_integer)                                                     |
-| [ `IS_IP`](#is_ip)                                                               |
-| [ `IS_URL`](#is_url)                                                             |
-| [ `JOIN`](#join)                                                                 |
-| [ `KAFKA_GET`](#kafka_get)                                                       |
-| [ `KAFKA_PROPS`](#kafka_props)                                                   |
-| [ `KAFKA_PUT`](#kafka_put)                                                       |
-| [ `KAFKA_TAIL`](#kafka_tail)                                                     |
-| [ `LENGTH`](#length)                                                             |
-| [ `LIST_ADD`](#list_add)                                                                               |
-=======
 | [ `FORMAT`](#format)                                                                               |
 | [ `GEO_GET`](#geo_get)                                                                             |
 | [ `GET`](#get)                                                                                     |
@@ -188,7 +160,6 @@
 | [ `KAFKA_TAIL`](#kafka_tail)                                                                       |
 | [ `LENGTH`](#length)                                                                               |
 | [ `LIST_ADD`](#list_add)                                                                           |
->>>>>>> a2bae0bc
 | [ `LOG2`](#log2)                                                                               |
 | [ `LOG10`](#log10)                                                                               |
 | [ `LN`](#ln)                                                                               |
