/**
 * Licensed to the Apache Software Foundation (ASF) under one
 * or more contributor license agreements.  See the NOTICE file
 * distributed with this work for additional information
 * regarding copyright ownership.  The ASF licenses this file
 * to you under the Apache License, Version 2.0 (the
 * "License"); you may not use this file except in compliance
 * with the License.  You may obtain a copy of the License at
 *
 *     http://www.apache.org/licenses/LICENSE-2.0
 *
 * Unless required by applicable law or agreed to in writing, software
 * distributed under the License is distributed on an "AS IS" BASIS,
 * WITHOUT WARRANTIES OR CONDITIONS OF ANY KIND, either express or implied.
 * See the License for the specific language governing permissions and
 * limitations under the License.
 */
package org.apache.metron.rest.service.impl;

import static org.apache.metron.rest.MetronRestConstants.GROK_CLASS_NAME;

import com.fasterxml.jackson.databind.ObjectMapper;
<<<<<<< HEAD
import java.io.InputStreamReader;
import java.io.Reader;
import java.io.StringReader;
import java.lang.invoke.MethodHandles;
import java.nio.charset.StandardCharsets;
import org.apache.commons.io.IOUtils;
import org.apache.curator.framework.CuratorFramework;
import org.apache.metron.bundles.BundleSystem;
import org.apache.metron.bundles.NotInitializedException;
=======
import java.util.ArrayList;
import java.util.HashMap;
import java.util.List;
import java.util.Map;
import java.util.Set;
import org.apache.curator.framework.CuratorFramework;
import org.apache.hadoop.fs.Path;
>>>>>>> 95db8b40
import org.apache.metron.common.configuration.ConfigurationType;
import org.apache.metron.common.configuration.ConfigurationsUtils;
import org.apache.metron.common.configuration.SensorParserConfig;
import org.apache.metron.parsers.grok.GrokParser;
import org.apache.metron.parsers.interfaces.MessageParser;
import org.apache.metron.rest.MetronRestConstants;
import org.apache.metron.rest.RestException;
import org.apache.metron.rest.config.BundleSystemConfig;
import org.apache.metron.rest.model.ParseMessageRequest;
import org.apache.metron.rest.service.GrokService;
import org.apache.metron.rest.service.SensorParserConfigService;
import org.apache.zookeeper.KeeperException;
import org.json.simple.JSONObject;
import org.reflections.Reflections;
import org.slf4j.Logger;
import org.slf4j.LoggerFactory;
import org.springframework.beans.factory.annotation.Autowired;
import org.springframework.core.env.Environment;
import org.springframework.stereotype.Service;

@Service
public class SensorParserConfigServiceImpl implements SensorParserConfigService {
  private static final Logger LOG = LoggerFactory.getLogger(MethodHandles.lookup().lookupClass());

  private ObjectMapper objectMapper;

  private CuratorFramework client;

  private GrokService grokService;

  private BundleSystem bundleSystem;

  private Environment environment;

  private Map<String,Object> configurationMap;

  @Autowired
<<<<<<< HEAD
  public SensorParserConfigServiceImpl(Environment environment,ObjectMapper objectMapper, CuratorFramework client, GrokService grokService) {
=======
  public SensorParserConfigServiceImpl(ObjectMapper objectMapper, CuratorFramework client,
      GrokService grokService) {
>>>>>>> 95db8b40
    this.objectMapper = objectMapper;
    this.client = client;
    this.grokService = grokService;
    this.environment = environment;
    configurationMap = new HashMap<>();
    configurationMap.put("metron.apps.hdfs.dir",environment.getProperty(MetronRestConstants.HDFS_METRON_APPS_ROOT));
  }

  private Map<String, String> availableParsers;

  public void setBundleSystem(BundleSystem bundleSystem) {
    this.bundleSystem = bundleSystem;
  }

  private BundleSystem getBundleSystem() {
    if (bundleSystem == null){
      try {
        bundleSystem = BundleSystemConfig.bundleSystem(client);
      } catch (Exception e) {
        LOG.error("Failed to create BundleSystem",e);
      }
    }
    return bundleSystem;
  }
  @Override
  public SensorParserConfig save(SensorParserConfig sensorParserConfig) throws RestException {
    try {
      ConfigurationsUtils.writeSensorParserConfigToZookeeper(sensorParserConfig.getSensorTopic(),
          objectMapper.writeValueAsString(sensorParserConfig).getBytes(), client);
    } catch (Exception e) {
      throw new RestException(e);
    }
    return sensorParserConfig;
  }

  @Override
  public SensorParserConfig findOne(String name) throws RestException {
    SensorParserConfig sensorParserConfig;
    try {
      sensorParserConfig = ConfigurationsUtils.readSensorParserConfigFromZookeeper(name, client);
    } catch (KeeperException.NoNodeException e) {
      return null;
    } catch (Exception e) {
      throw new RestException(e);
    }
    return sensorParserConfig;
  }

  @Override
  public Iterable<SensorParserConfig> getAll() throws RestException {
    List<SensorParserConfig> sensorParserConfigs = new ArrayList<>();
    List<String> sensorNames = getAllTypes();
    for (String name : sensorNames) {
      sensorParserConfigs.add(findOne(name));
    }
    return sensorParserConfigs;
  }

  @Override
  public boolean delete(String name) throws RestException {
    try {
      client.delete().forPath(ConfigurationType.PARSER.getZookeeperRoot() + "/" + name);
    } catch (KeeperException.NoNodeException e) {
      return false;
    } catch (Exception e) {
      throw new RestException(e);
    }
    return true;
  }

  @Override
  public List<String> getAllTypes() throws RestException {
    List<String> types;
    try {
      types = client.getChildren().forPath(ConfigurationType.PARSER.getZookeeperRoot());
    } catch (KeeperException.NoNodeException e) {
      types = new ArrayList<>();
    } catch (Exception e) {
      throw new RestException(e);
    }
    return types;
  }

  @Override
<<<<<<< HEAD
  public Map<String, String> getAvailableParsers() throws RestException {
    try {
      if (availableParsers == null) {
        availableParsers = new HashMap<>();
        Set<Class<? extends MessageParser>> parserClasses = getParserClasses();
        parserClasses.forEach(parserClass -> {
          if (!"BasicParser".equals(parserClass.getSimpleName())) {
            availableParsers.put(parserClass.getSimpleName().replaceAll("Basic|Parser", ""),
                parserClass.getName());
          }
        });
      }
      return availableParsers;
    } catch (Exception e) {
      throw new RestException(e);
=======
  public Map<String, String> getAvailableParsers() {
    if (availableParsers == null) {
      availableParsers = new HashMap<>();
      Set<Class<? extends MessageParser>> parserClasses = getParserClasses();
      parserClasses.forEach(parserClass -> {
        if (!"BasicParser".equals(parserClass.getSimpleName())) {
          availableParsers.put(parserClass.getSimpleName().replaceAll("Basic|Parser", ""),
              parserClass.getName());
        }
      });
>>>>>>> 95db8b40
    }
  }

  @Override
  public Map<String, String> reloadAvailableParsers() throws RestException {
    availableParsers = null;
    return getAvailableParsers();
  }

  @SuppressWarnings("unchecked")
  private Set<Class<? extends MessageParser>> getParserClasses() throws NotInitializedException {
    return (Set<Class<? extends MessageParser>>) getBundleSystem().getExtensionsClassesForExtensionType(MessageParser.class);
  }

  @Override
  @SuppressWarnings("unchecked")
  public JSONObject parseMessage(ParseMessageRequest parseMessageRequest) throws RestException {
    SensorParserConfig sensorParserConfig = parseMessageRequest.getSensorParserConfig();
    if (sensorParserConfig == null) {
      throw new RestException("SensorParserConfig is missing from ParseMessageRequest");
    } else if (sensorParserConfig.getParserClassName() == null) {
      throw new RestException("SensorParserConfig must have a parserClassName");
    } else {
      MessageParser<JSONObject> parser;
      try {
<<<<<<< HEAD
        parser = (MessageParser<JSONObject>) getBundleSystem()
            .createInstance(sensorParserConfig.getParserClassName(), MessageParser.class);

        File temporaryGrokFile = null;
        if (isGrokConfig(sensorParserConfig)) {
          // NOTE: this parse will happen with the common grok file from the metron-parsers
          // classloader, it would be better to load all the groks correctly as the parser does
          // /patterns/common
          // /sensorName/commmon
          // /sensorName/sensorName
          ArrayList<Reader> readers = new ArrayList<Reader>();
          readers.add(new InputStreamReader(GrokParser.class.getResourceAsStream("/patterns/common")));
          readers.add(new StringReader(parseMessageRequest.getGrokStatement()));
          sensorParserConfig.getParserConfig().put("readers",readers);
          sensorParserConfig.getParserConfig().put("loadCommon",false);
        } else {
          // only inject the hdfs path for non - grok parsers, since as above they are loading
          // from the local filesystem for this operation and using the readers
          sensorParserConfig.getParserConfig().put("globalConfig", configurationMap);
        }
        parser.configure(sensorParserConfig.getParserConfig());
        parser.init();
        JSONObject results = parser.parse(parseMessageRequest.getSampleData().getBytes()).get(0);
        return results;
      } catch (Exception e) {
        throw new RestException(e.toString(), e.getCause());
      }
=======
        parser = (MessageParser<JSONObject>) Class.forName(sensorParserConfig.getParserClassName())
            .newInstance();
      } catch (Exception e) {
        throw new RestException(e.toString(), e.getCause());
      }
      Path temporaryGrokPath = null;
      if (isGrokConfig(sensorParserConfig)) {
        String name = parseMessageRequest.getSensorParserConfig().getSensorTopic();
        temporaryGrokPath = grokService.saveTemporary(parseMessageRequest.getGrokStatement(), name);
        sensorParserConfig.getParserConfig()
            .put(MetronRestConstants.GROK_PATH_KEY, new Path(temporaryGrokPath, name).toString());
      }
      parser.configure(sensorParserConfig.getParserConfig());
      parser.init();
      JSONObject results = parser.parse(parseMessageRequest.getSampleData().getBytes()).get(0);
      if (isGrokConfig(sensorParserConfig) && temporaryGrokPath != null) {
        grokService.deleteTemporary();
      }
      return results;
>>>>>>> 95db8b40
    }
  }

  private boolean isGrokConfig(SensorParserConfig sensorParserConfig) {
    return GROK_CLASS_NAME.equals(sensorParserConfig.getParserClassName());
  }
}<|MERGE_RESOLUTION|>--- conflicted
+++ resolved
@@ -20,7 +20,12 @@
 import static org.apache.metron.rest.MetronRestConstants.GROK_CLASS_NAME;
 
 import com.fasterxml.jackson.databind.ObjectMapper;
-<<<<<<< HEAD
+import java.util.ArrayList;
+import java.util.HashMap;
+import java.util.List;
+import java.util.Map;
+import java.util.Set;
+import java.io.File;
 import java.io.InputStreamReader;
 import java.io.Reader;
 import java.io.StringReader;
@@ -30,15 +35,6 @@
 import org.apache.curator.framework.CuratorFramework;
 import org.apache.metron.bundles.BundleSystem;
 import org.apache.metron.bundles.NotInitializedException;
-=======
-import java.util.ArrayList;
-import java.util.HashMap;
-import java.util.List;
-import java.util.Map;
-import java.util.Set;
-import org.apache.curator.framework.CuratorFramework;
-import org.apache.hadoop.fs.Path;
->>>>>>> 95db8b40
 import org.apache.metron.common.configuration.ConfigurationType;
 import org.apache.metron.common.configuration.ConfigurationsUtils;
 import org.apache.metron.common.configuration.SensorParserConfig;
@@ -76,12 +72,7 @@
   private Map<String,Object> configurationMap;
 
   @Autowired
-<<<<<<< HEAD
   public SensorParserConfigServiceImpl(Environment environment,ObjectMapper objectMapper, CuratorFramework client, GrokService grokService) {
-=======
-  public SensorParserConfigServiceImpl(ObjectMapper objectMapper, CuratorFramework client,
-      GrokService grokService) {
->>>>>>> 95db8b40
     this.objectMapper = objectMapper;
     this.client = client;
     this.grokService = grokService;
@@ -166,7 +157,6 @@
   }
 
   @Override
-<<<<<<< HEAD
   public Map<String, String> getAvailableParsers() throws RestException {
     try {
       if (availableParsers == null) {
@@ -182,18 +172,6 @@
       return availableParsers;
     } catch (Exception e) {
       throw new RestException(e);
-=======
-  public Map<String, String> getAvailableParsers() {
-    if (availableParsers == null) {
-      availableParsers = new HashMap<>();
-      Set<Class<? extends MessageParser>> parserClasses = getParserClasses();
-      parserClasses.forEach(parserClass -> {
-        if (!"BasicParser".equals(parserClass.getSimpleName())) {
-          availableParsers.put(parserClass.getSimpleName().replaceAll("Basic|Parser", ""),
-              parserClass.getName());
-        }
-      });
->>>>>>> 95db8b40
     }
   }
 
@@ -219,7 +197,6 @@
     } else {
       MessageParser<JSONObject> parser;
       try {
-<<<<<<< HEAD
         parser = (MessageParser<JSONObject>) getBundleSystem()
             .createInstance(sensorParserConfig.getParserClassName(), MessageParser.class);
 
@@ -247,27 +224,6 @@
       } catch (Exception e) {
         throw new RestException(e.toString(), e.getCause());
       }
-=======
-        parser = (MessageParser<JSONObject>) Class.forName(sensorParserConfig.getParserClassName())
-            .newInstance();
-      } catch (Exception e) {
-        throw new RestException(e.toString(), e.getCause());
-      }
-      Path temporaryGrokPath = null;
-      if (isGrokConfig(sensorParserConfig)) {
-        String name = parseMessageRequest.getSensorParserConfig().getSensorTopic();
-        temporaryGrokPath = grokService.saveTemporary(parseMessageRequest.getGrokStatement(), name);
-        sensorParserConfig.getParserConfig()
-            .put(MetronRestConstants.GROK_PATH_KEY, new Path(temporaryGrokPath, name).toString());
-      }
-      parser.configure(sensorParserConfig.getParserConfig());
-      parser.init();
-      JSONObject results = parser.parse(parseMessageRequest.getSampleData().getBytes()).get(0);
-      if (isGrokConfig(sensorParserConfig) && temporaryGrokPath != null) {
-        grokService.deleteTemporary();
-      }
-      return results;
->>>>>>> 95db8b40
     }
   }
 
