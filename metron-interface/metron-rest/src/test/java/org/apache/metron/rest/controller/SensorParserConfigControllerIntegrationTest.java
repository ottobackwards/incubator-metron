/**
 * Licensed to the Apache Software Foundation (ASF) under one
 * or more contributor license agreements.  See the NOTICE file
 * distributed with this work for additional information
 * regarding copyright ownership.  The ASF licenses this file
 * to you under the Apache License, Version 2.0 (the
 * "License"); you may not use this file except in compliance
 * with the License.  You may obtain a copy of the License at
 *
 *     http://www.apache.org/licenses/LICENSE-2.0
 *
 * Unless required by applicable law or agreed to in writing, software
 * distributed under the License is distributed on an "AS IS" BASIS,
 * WITHOUT WARRANTIES OR CONDITIONS OF ANY KIND, either express or implied.
 * See the License for the specific language governing permissions and
 * limitations under the License.
 */
package org.apache.metron.rest.controller;

import java.io.FileInputStream;
import java.util.HashMap;
import org.adrianwalker.multilinestring.Multiline;
import org.apache.commons.io.FileUtils;
<<<<<<< HEAD
import org.apache.metron.bundles.BundleSystem;
import org.apache.metron.bundles.util.BundleProperties;
=======
import org.apache.metron.common.configuration.SensorParserConfig;
>>>>>>> 95db8b40
import org.apache.metron.rest.MetronRestConstants;
import org.apache.metron.rest.service.SensorParserConfigService;
import org.apache.metron.rest.service.impl.SensorParserConfigServiceImpl;
import org.junit.Before;
import org.junit.Test;
import org.junit.runner.RunWith;
import org.springframework.beans.factory.annotation.Autowired;
import org.springframework.boot.test.context.SpringBootTest;
import org.springframework.core.env.Environment;
import org.springframework.http.MediaType;
import org.springframework.test.context.ActiveProfiles;
import org.springframework.test.context.junit4.SpringRunner;
import org.springframework.test.web.servlet.MockMvc;
import org.springframework.test.web.servlet.setup.MockMvcBuilders;
import org.springframework.web.context.WebApplicationContext;

import java.io.File;
import java.io.IOException;
import java.lang.reflect.Method;

import static org.apache.metron.rest.MetronRestConstants.TEST_PROFILE;
import static org.hamcrest.Matchers.hasSize;
import static org.mockito.Mockito.mock;
import static org.mockito.Mockito.when;
import static org.springframework.security.test.web.servlet.request.SecurityMockMvcRequestPostProcessors.csrf;
import static org.springframework.security.test.web.servlet.request.SecurityMockMvcRequestPostProcessors.httpBasic;
import static org.springframework.security.test.web.servlet.setup.SecurityMockMvcConfigurers.springSecurity;
import static org.springframework.test.web.servlet.request.MockMvcRequestBuilders.delete;
import static org.springframework.test.web.servlet.request.MockMvcRequestBuilders.get;
import static org.springframework.test.web.servlet.request.MockMvcRequestBuilders.post;
import static org.springframework.test.web.servlet.result.MockMvcResultMatchers.content;
import static org.springframework.test.web.servlet.result.MockMvcResultMatchers.jsonPath;
import static org.springframework.test.web.servlet.result.MockMvcResultMatchers.status;

@RunWith(SpringRunner.class)
@SpringBootTest(webEnvironment= SpringBootTest.WebEnvironment.RANDOM_PORT)
@ActiveProfiles(TEST_PROFILE)
public class SensorParserConfigControllerIntegrationTest {

  /**
   {
   "parserClassName": "org.apache.metron.parsers.grok.GrokParser",
   "sensorTopic": "squidTest",
   "parserConfig": {
   "patternLabel": "SQUIDTEST",
   "grokPath": "target/patterns/squidTest",
   "timestampField": "timestamp"
   },
   "fieldTransformations" : [
   {
   "transformation" : "STELLAR"
   ,"output" : [ "full_hostname", "domain_without_subdomains" ]
   ,"config" : {
   "full_hostname" : "URL_TO_HOST(url)"
   ,"domain_without_subdomains" : "DOMAIN_REMOVE_SUBDOMAINS(full_hostname)"
   }
   }
   ]
   }
   */
  @Multiline
  public static String squidJson;

  /**
   {
   "parserClassName":"org.apache.metron.parsers.json.JSONMapParser",
   "sensorTopic":"jsonTest",
   "parserConfig": {},
   "readMetadata": true,
   "mergeMetadata": true
   }
   */
  @Multiline
  public static String jsonMapJson;

  /**
   {
   "sensorParserConfig":
   {
   "parserClassName": "org.apache.metron.parsers.grok.GrokParser",
   "sensorTopic": "squidTest",
   "parserConfig": {
   "patternLabel": "SQUID_DELIMITED",
   "grokPath":"./squidTest",
   "timestampField": "timestamp"
   }
   },
   "grokStatement":"SQUID_DELIMITED %{NUMBER:timestamp}[^0-9]*%{INT:elapsed} %{IP:ip_src_addr} %{WORD:action}/%{NUMBER:code} %{NUMBER:bytes} %{WORD:method} %{NOTSPACE:url}[^0-9]*(%{IP:ip_dst_addr})?",
   "sampleData":"1467011157.401 415 127.0.0.1 TCP_MISS/200 337891 GET http://www.aliexpress.com/af/shoes.html? - DIRECT/207.109.73.154 text/html"
   }
   */
  @Multiline
  public static String parseRequest;

  /**
   {
   "sensorParserConfig": null,
   "sampleData":"1467011157.401 415 127.0.0.1 TCP_MISS/200 337891 GET http://www.aliexpress.com/af/shoes.html? - DIRECT/207.109.73.154 text/html"
   }
   */
  @Multiline
  public static String missingConfigParseRequest;

  /**
   {
   "sensorParserConfig":
   {
   "sensorTopic": "squidTest",
   "parserConfig": {
   "grokStatement": "%{NUMBER:timestamp} %{INT:elapsed} %{IPV4:ip_src_addr} %{WORD:action}/%{NUMBER:code} %{NUMBER:bytes} %{WORD:method} %{NOTSPACE:url} - %{WORD:UNWANTED}\/%{IPV4:ip_dst_addr} %{WORD:UNWANTED}\/%{WORD:UNWANTED}",
   "patternLabel": "SQUIDTEST",
   "grokPath":"./squidTest",
   "timestampField": "timestamp"
   }
   },
   "sampleData":"1467011157.401 415 127.0.0.1 TCP_MISS/200 337891 GET http://www.aliexpress.com/af/shoes.html? - DIRECT/207.109.73.154 text/html"
   }
   */
  @Multiline
  public static String missingClassParseRequest;

  /**
   {
   "sensorParserConfig":
   {
   "parserClassName": "badClass",
   "sensorTopic": "squidTest",
   "parserConfig": {
   "grokStatement": "%{NUMBER:timestamp} %{INT:elapsed} %{IPV4:ip_src_addr} %{WORD:action}/%{NUMBER:code} %{NUMBER:bytes} %{WORD:method} %{NOTSPACE:url} - %{WORD:UNWANTED}\/%{IPV4:ip_dst_addr} %{WORD:UNWANTED}\/%{WORD:UNWANTED}",
   "patternLabel": "SQUIDTEST",
   "grokPath":"./squidTest",
   "timestampField": "timestamp"
   }
   },
   "sampleData":"1467011157.401 415 127.0.0.1 TCP_MISS/200 337891 GET http://www.aliexpress.com/af/shoes.html? - DIRECT/207.109.73.154 text/html"
   }
   */
  @Multiline
  public static String badClassParseRequest;

  @Autowired
  private Environment environment;

  @Autowired
  private SensorParserConfigService sensorParserConfigService;

  @Autowired
  private WebApplicationContext wac;

  BundleSystem bundleSystem;

  private MockMvc mockMvc;

  private String sensorParserConfigUrl = "/api/v1/sensor/parser/config";
  private String user = "user";
  private String password = "password";

  @Before
  public void setup() throws Exception {
    this.mockMvc = MockMvcBuilders.webAppContextSetup(this.wac).apply(springSecurity()).build();
    BundleSystem.reset();
    try(FileInputStream fis = new FileInputStream(new File("src/test/resources/zookeeper/bundle.properties"))) {
      BundleProperties properties = BundleProperties.createBasicBundleProperties(fis, new HashMap<>());
      properties.setProperty(BundleProperties.BUNDLE_LIBRARY_DIRECTORY,"./target");
      properties.unSetProperty("bundle.library.directory.alt");
      bundleSystem = new BundleSystem.Builder().withBundleProperties(properties).build();
      ((SensorParserConfigServiceImpl)sensorParserConfigService).setBundleSystem(bundleSystem);
    }
  }

  @Test
  public void testSecurity() throws Exception {
    this.mockMvc.perform(post(sensorParserConfigUrl).with(csrf()).contentType(MediaType.parseMediaType("application/json;charset=UTF-8")).content(squidJson))
            .andExpect(status().isUnauthorized());

    this.mockMvc.perform(get(sensorParserConfigUrl + "/squidTest"))
            .andExpect(status().isUnauthorized());

    this.mockMvc.perform(get(sensorParserConfigUrl))
            .andExpect(status().isUnauthorized());

    this.mockMvc.perform(delete(sensorParserConfigUrl + "/squidTest").with(csrf()))
            .andExpect(status().isUnauthorized());
  }

  @Test
  public void test() throws Exception {
    cleanFileSystem();
    this.sensorParserConfigService.delete("jsonTest");
    this.sensorParserConfigService.delete("squidTest");
    Method[] method = SensorParserConfig.class.getMethods();
    int numFields = 0;
    for(Method m : method) {
      if(m.getName().startsWith("set")) {
        numFields++;
      }
    }
    this.mockMvc.perform(post(sensorParserConfigUrl).with(httpBasic(user, password)).with(csrf()).contentType(MediaType.parseMediaType("application/json;charset=UTF-8")).content(squidJson))
            .andExpect(status().isCreated())
            .andExpect(content().contentType(MediaType.parseMediaType("application/json;charset=UTF-8")))
<<<<<<< HEAD
            .andExpect(jsonPath("$.*", hasSize(10)))
            .andExpect(jsonPath("$.parserClassName").value("org.apache.metron.parsers.grok.GrokParser"))
=======
            .andExpect(jsonPath("$.*", hasSize(numFields)))
            .andExpect(jsonPath("$.parserClassName").value("org.apache.metron.parsers.GrokParser"))
>>>>>>> 95db8b40
            .andExpect(jsonPath("$.sensorTopic").value("squidTest"))
            .andExpect(jsonPath("$.parserConfig.grokPath").value("target/patterns/squidTest"))
            .andExpect(jsonPath("$.parserConfig.patternLabel").value("SQUIDTEST"))
            .andExpect(jsonPath("$.parserConfig.timestampField").value("timestamp"))
            .andExpect(jsonPath("$.fieldTransformations[0].transformation").value("STELLAR"))
            .andExpect(jsonPath("$.fieldTransformations[0].output[0]").value("full_hostname"))
            .andExpect(jsonPath("$.fieldTransformations[0].output[1]").value("domain_without_subdomains"))
            .andExpect(jsonPath("$.fieldTransformations[0].config.full_hostname").value("URL_TO_HOST(url)"))
            .andExpect(jsonPath("$.fieldTransformations[0].config.domain_without_subdomains").value("DOMAIN_REMOVE_SUBDOMAINS(full_hostname)"));

    this.mockMvc.perform(get(sensorParserConfigUrl + "/squidTest").with(httpBasic(user,password)))
            .andExpect(status().isOk())
            .andExpect(content().contentType(MediaType.parseMediaType("application/json;charset=UTF-8")))
<<<<<<< HEAD
            .andExpect(jsonPath("$.*", hasSize(10)))
            .andExpect(jsonPath("$.parserClassName").value("org.apache.metron.parsers.grok.GrokParser"))
=======
            .andExpect(jsonPath("$.*", hasSize(numFields)))
            .andExpect(jsonPath("$.parserClassName").value("org.apache.metron.parsers.GrokParser"))
>>>>>>> 95db8b40
            .andExpect(jsonPath("$.sensorTopic").value("squidTest"))
            .andExpect(jsonPath("$.parserConfig.grokPath").value("target/patterns/squidTest"))
            .andExpect(jsonPath("$.parserConfig.patternLabel").value("SQUIDTEST"))
            .andExpect(jsonPath("$.parserConfig.timestampField").value("timestamp"))
            .andExpect(jsonPath("$.fieldTransformations[0].transformation").value("STELLAR"))
            .andExpect(jsonPath("$.fieldTransformations[0].output[0]").value("full_hostname"))
            .andExpect(jsonPath("$.fieldTransformations[0].output[1]").value("domain_without_subdomains"))
            .andExpect(jsonPath("$.fieldTransformations[0].config.full_hostname").value("URL_TO_HOST(url)"))
            .andExpect(jsonPath("$.fieldTransformations[0].config.domain_without_subdomains").value("DOMAIN_REMOVE_SUBDOMAINS(full_hostname)"));

    this.mockMvc.perform(get(sensorParserConfigUrl).with(httpBasic(user,password)))
            .andExpect(status().isOk())
            .andExpect(content().contentType(MediaType.parseMediaType("application/json;charset=UTF-8")))
            .andExpect(jsonPath("$[?(@.parserClassName == 'org.apache.metron.parsers.grok.GrokParser' &&" +
                    "@.sensorTopic == 'squidTest' &&" +
                    "@.parserConfig.grokPath == 'target/patterns/squidTest' &&" +
                    "@.parserConfig.patternLabel == 'SQUIDTEST' &&" +
                    "@.parserConfig.timestampField == 'timestamp' &&" +
                    "@.fieldTransformations[0].transformation == 'STELLAR' &&" +
                    "@.fieldTransformations[0].output[0] == 'full_hostname' &&" +
                    "@.fieldTransformations[0].output[1] == 'domain_without_subdomains' &&" +
                    "@.fieldTransformations[0].config.full_hostname == 'URL_TO_HOST(url)' &&" +
                    "@.fieldTransformations[0].config.domain_without_subdomains == 'DOMAIN_REMOVE_SUBDOMAINS(full_hostname)')]").exists());

    this.mockMvc.perform(post(sensorParserConfigUrl).with(httpBasic(user, password)).with(csrf()).contentType(MediaType.parseMediaType("application/json;charset=UTF-8")).content(jsonMapJson))
            .andExpect(status().isCreated())
            .andExpect(content().contentType(MediaType.parseMediaType("application/json;charset=UTF-8")))
<<<<<<< HEAD
            .andExpect(jsonPath("$.*", hasSize(10)))
            .andExpect(jsonPath("$.parserClassName").value("org.apache.metron.parsers.json.JSONMapParser"))
            .andExpect(jsonPath("$.sensorTopic").value("jsonTest"))
=======
            .andExpect(jsonPath("$.*", hasSize(numFields)))
            .andExpect(jsonPath("$.parserClassName").value("org.apache.metron.parsers.bro.BasicBroParser"))
            .andExpect(jsonPath("$.sensorTopic").value("broTest"))
>>>>>>> 95db8b40
            .andExpect(jsonPath("$.readMetadata").value("true"))
            .andExpect(jsonPath("$.mergeMetadata").value("true"))
            .andExpect(jsonPath("$.parserConfig").isEmpty());

    this.mockMvc.perform(post(sensorParserConfigUrl).with(httpBasic(user, password)).with(csrf()).contentType(MediaType.parseMediaType("application/json;charset=UTF-8")).content(jsonMapJson))
            .andExpect(status().isOk())
            .andExpect(content().contentType(MediaType.parseMediaType("application/json;charset=UTF-8")))
<<<<<<< HEAD
            .andExpect(jsonPath("$.*", hasSize(10)))
            .andExpect(jsonPath("$.parserClassName").value("org.apache.metron.parsers.json.JSONMapParser"))
            .andExpect(jsonPath("$.sensorTopic").value("jsonTest"))
=======
            .andExpect(jsonPath("$.*", hasSize(numFields)))
            .andExpect(jsonPath("$.parserClassName").value("org.apache.metron.parsers.bro.BasicBroParser"))
            .andExpect(jsonPath("$.sensorTopic").value("broTest"))
>>>>>>> 95db8b40
            .andExpect(jsonPath("$.readMetadata").value("true"))
            .andExpect(jsonPath("$.mergeMetadata").value("true"))
            .andExpect(jsonPath("$.parserConfig").isEmpty());

    this.mockMvc.perform(get(sensorParserConfigUrl).with(httpBasic(user,password)))
            .andExpect(status().isOk())
            .andExpect(content().contentType(MediaType.parseMediaType("application/json;charset=UTF-8")))
            .andExpect(jsonPath("$[?(@.parserClassName == 'org.apache.metron.parsers.grok.GrokParser' &&" +
                    "@.sensorTopic == 'squidTest' &&" +
                    "@.parserConfig.grokPath == 'target/patterns/squidTest' &&" +
                    "@.parserConfig.patternLabel == 'SQUIDTEST' &&" +
                    "@.parserConfig.timestampField == 'timestamp' &&" +
                    "@.fieldTransformations[0].transformation == 'STELLAR' &&" +
                    "@.fieldTransformations[0].output[0] == 'full_hostname' &&" +
                    "@.fieldTransformations[0].output[1] == 'domain_without_subdomains' &&" +
                    "@.fieldTransformations[0].config.full_hostname == 'URL_TO_HOST(url)' &&" +
                    "@.fieldTransformations[0].config.domain_without_subdomains == 'DOMAIN_REMOVE_SUBDOMAINS(full_hostname)')]").exists())
            .andExpect(jsonPath("$[?(@.parserClassName == 'org.apache.metron.parsers.json.JSONMapParser' && " +
                    "@.sensorTopic == 'jsonTest')]").exists());

    this.mockMvc.perform(delete(sensorParserConfigUrl + "/squidTest").with(httpBasic(user,password)).with(csrf()))
            .andExpect(status().isOk());

    this.mockMvc.perform(get(sensorParserConfigUrl + "/squidTest").with(httpBasic(user,password)))
            .andExpect(status().isNotFound());

    this.mockMvc.perform(delete(sensorParserConfigUrl + "/squidTest").with(httpBasic(user,password)).with(csrf()))
            .andExpect(status().isNotFound());

    this.mockMvc.perform(get(sensorParserConfigUrl).with(httpBasic(user,password)))
            .andExpect(status().isOk())
            .andExpect(content().contentType(MediaType.parseMediaType("application/json;charset=UTF-8")))
            .andExpect(jsonPath("$[?(@.sensorTopic == 'squidTest')]").doesNotExist())
            .andExpect(jsonPath("$[?(@.sensorTopic == 'jsonTest')]").exists());

    this.mockMvc.perform(delete(sensorParserConfigUrl + "/jsonTest").with(httpBasic(user,password)).with(csrf()))
            .andExpect(status().isOk());

    this.mockMvc.perform(delete(sensorParserConfigUrl + "/jsonTest").with(httpBasic(user,password)).with(csrf()))
            .andExpect(status().isNotFound());

    this.mockMvc.perform(get(sensorParserConfigUrl).with(httpBasic(user,password)))
            .andExpect(status().isOk())
            .andExpect(content().contentType(MediaType.parseMediaType("application/json;charset=UTF-8")))
            .andExpect(jsonPath("$[?(@.sensorTopic == 'squidTest')]").doesNotExist())
            .andExpect(jsonPath("$[?(@.sensorTopic == 'jsonTest')]").doesNotExist());

    this.mockMvc.perform(get(sensorParserConfigUrl + "/list/available").with(httpBasic(user,password)))
            .andExpect(status().isOk())
            .andExpect(content().contentType(MediaType.parseMediaType("application/json;charset=UTF-8")))
            .andExpect(jsonPath("$.JSONMap").value("org.apache.metron.parsers.json.JSONMapParser"))
            .andExpect(jsonPath("$.Grok").value("org.apache.metron.parsers.grok.GrokParser"));

    this.mockMvc.perform(get(sensorParserConfigUrl + "/reload/available").with(httpBasic(user,password)))
            .andExpect(status().isOk())
            .andExpect(content().contentType(MediaType.parseMediaType("application/json;charset=UTF-8")))
            .andExpect(jsonPath("$.JSONMap").value("org.apache.metron.parsers.json.JSONMapParser"))
            .andExpect(jsonPath("$.Grok").value("org.apache.metron.parsers.grok.GrokParser"));

    this.mockMvc.perform(post(sensorParserConfigUrl + "/parseMessage").with(httpBasic(user, password)).with(csrf()).contentType(MediaType.parseMediaType("application/json;charset=UTF-8")).content(parseRequest))
            .andExpect(status().isOk())
            .andExpect(content().contentType(MediaType.parseMediaType("application/json;charset=UTF-8")))
            .andExpect(jsonPath("$.elapsed").value(415))
            .andExpect(jsonPath("$.code").value(200))
            .andExpect(jsonPath("$.ip_dst_addr").value("207.109.73.154"))
            .andExpect(jsonPath("$.method").value("GET"))
            .andExpect(jsonPath("$.bytes").value(337891))
            .andExpect(jsonPath("$.action").value("TCP_MISS"))
            .andExpect(jsonPath("$.ip_src_addr").value("127.0.0.1"))
            .andExpect(jsonPath("$.url").value("http://www.aliexpress.com/af/shoes.html?"))
            .andExpect(jsonPath("$.timestamp").value(1467011157401L));

    this.mockMvc.perform(post(sensorParserConfigUrl + "/parseMessage").with(httpBasic(user, password)).with(csrf()).contentType(MediaType.parseMediaType("application/json;charset=UTF-8")).content(missingConfigParseRequest))
            .andExpect(status().isInternalServerError())
            .andExpect(content().contentType(MediaType.parseMediaType("application/json;charset=UTF-8")))
            .andExpect(jsonPath("$.responseCode").value(500))
            .andExpect(jsonPath("$.message").value("SensorParserConfig is missing from ParseMessageRequest"));

    this.mockMvc.perform(post(sensorParserConfigUrl + "/parseMessage").with(httpBasic(user, password)).with(csrf()).contentType(MediaType.parseMediaType("application/json;charset=UTF-8")).content(missingClassParseRequest))
            .andExpect(status().isInternalServerError())
            .andExpect(content().contentType(MediaType.parseMediaType("application/json;charset=UTF-8")))
            .andExpect(jsonPath("$.responseCode").value(500))
            .andExpect(jsonPath("$.message").value("SensorParserConfig must have a parserClassName"));

    this.mockMvc.perform(post(sensorParserConfigUrl + "/parseMessage").with(httpBasic(user, password)).with(csrf()).contentType(MediaType.parseMediaType("application/json;charset=UTF-8")).content(badClassParseRequest))
            .andExpect(status().isInternalServerError())
            .andExpect(content().contentType(MediaType.parseMediaType("application/json;charset=UTF-8")))
            .andExpect(jsonPath("$.responseCode").value(500))
            .andExpect(jsonPath("$.message").value("java.lang.IllegalStateException: The specified implementation class 'badClass' is not known."));

    this.sensorParserConfigService.delete("jsonTest");
    this.sensorParserConfigService.delete("squidTest");
  }

  private void cleanFileSystem() throws IOException {
    File grokTempPath = new File(environment.getProperty(MetronRestConstants.GROK_TEMP_PATH_SPRING_PROPERTY));
    if (grokTempPath.exists()) {
      FileUtils.cleanDirectory(grokTempPath);
      FileUtils.deleteDirectory(grokTempPath);
    }
  }
}
<|MERGE_RESOLUTION|>--- conflicted
+++ resolved
@@ -21,12 +21,9 @@
 import java.util.HashMap;
 import org.adrianwalker.multilinestring.Multiline;
 import org.apache.commons.io.FileUtils;
-<<<<<<< HEAD
+import org.apache.metron.common.configuration.SensorParserConfig;
 import org.apache.metron.bundles.BundleSystem;
 import org.apache.metron.bundles.util.BundleProperties;
-=======
-import org.apache.metron.common.configuration.SensorParserConfig;
->>>>>>> 95db8b40
 import org.apache.metron.rest.MetronRestConstants;
 import org.apache.metron.rest.service.SensorParserConfigService;
 import org.apache.metron.rest.service.impl.SensorParserConfigServiceImpl;
@@ -227,13 +224,8 @@
     this.mockMvc.perform(post(sensorParserConfigUrl).with(httpBasic(user, password)).with(csrf()).contentType(MediaType.parseMediaType("application/json;charset=UTF-8")).content(squidJson))
             .andExpect(status().isCreated())
             .andExpect(content().contentType(MediaType.parseMediaType("application/json;charset=UTF-8")))
-<<<<<<< HEAD
-            .andExpect(jsonPath("$.*", hasSize(10)))
+            .andExpect(jsonPath("$.*", hasSize(numFields)))
             .andExpect(jsonPath("$.parserClassName").value("org.apache.metron.parsers.grok.GrokParser"))
-=======
-            .andExpect(jsonPath("$.*", hasSize(numFields)))
-            .andExpect(jsonPath("$.parserClassName").value("org.apache.metron.parsers.GrokParser"))
->>>>>>> 95db8b40
             .andExpect(jsonPath("$.sensorTopic").value("squidTest"))
             .andExpect(jsonPath("$.parserConfig.grokPath").value("target/patterns/squidTest"))
             .andExpect(jsonPath("$.parserConfig.patternLabel").value("SQUIDTEST"))
@@ -247,13 +239,8 @@
     this.mockMvc.perform(get(sensorParserConfigUrl + "/squidTest").with(httpBasic(user,password)))
             .andExpect(status().isOk())
             .andExpect(content().contentType(MediaType.parseMediaType("application/json;charset=UTF-8")))
-<<<<<<< HEAD
-            .andExpect(jsonPath("$.*", hasSize(10)))
+            .andExpect(jsonPath("$.*", hasSize(numFields)))
             .andExpect(jsonPath("$.parserClassName").value("org.apache.metron.parsers.grok.GrokParser"))
-=======
-            .andExpect(jsonPath("$.*", hasSize(numFields)))
-            .andExpect(jsonPath("$.parserClassName").value("org.apache.metron.parsers.GrokParser"))
->>>>>>> 95db8b40
             .andExpect(jsonPath("$.sensorTopic").value("squidTest"))
             .andExpect(jsonPath("$.parserConfig.grokPath").value("target/patterns/squidTest"))
             .andExpect(jsonPath("$.parserConfig.patternLabel").value("SQUIDTEST"))
@@ -281,15 +268,9 @@
     this.mockMvc.perform(post(sensorParserConfigUrl).with(httpBasic(user, password)).with(csrf()).contentType(MediaType.parseMediaType("application/json;charset=UTF-8")).content(jsonMapJson))
             .andExpect(status().isCreated())
             .andExpect(content().contentType(MediaType.parseMediaType("application/json;charset=UTF-8")))
-<<<<<<< HEAD
-            .andExpect(jsonPath("$.*", hasSize(10)))
+            .andExpect(jsonPath("$.*", hasSize(numFields)))
             .andExpect(jsonPath("$.parserClassName").value("org.apache.metron.parsers.json.JSONMapParser"))
             .andExpect(jsonPath("$.sensorTopic").value("jsonTest"))
-=======
-            .andExpect(jsonPath("$.*", hasSize(numFields)))
-            .andExpect(jsonPath("$.parserClassName").value("org.apache.metron.parsers.bro.BasicBroParser"))
-            .andExpect(jsonPath("$.sensorTopic").value("broTest"))
->>>>>>> 95db8b40
             .andExpect(jsonPath("$.readMetadata").value("true"))
             .andExpect(jsonPath("$.mergeMetadata").value("true"))
             .andExpect(jsonPath("$.parserConfig").isEmpty());
@@ -297,15 +278,9 @@
     this.mockMvc.perform(post(sensorParserConfigUrl).with(httpBasic(user, password)).with(csrf()).contentType(MediaType.parseMediaType("application/json;charset=UTF-8")).content(jsonMapJson))
             .andExpect(status().isOk())
             .andExpect(content().contentType(MediaType.parseMediaType("application/json;charset=UTF-8")))
-<<<<<<< HEAD
-            .andExpect(jsonPath("$.*", hasSize(10)))
+            .andExpect(jsonPath("$.*", hasSize(numFields)))
             .andExpect(jsonPath("$.parserClassName").value("org.apache.metron.parsers.json.JSONMapParser"))
             .andExpect(jsonPath("$.sensorTopic").value("jsonTest"))
-=======
-            .andExpect(jsonPath("$.*", hasSize(numFields)))
-            .andExpect(jsonPath("$.parserClassName").value("org.apache.metron.parsers.bro.BasicBroParser"))
-            .andExpect(jsonPath("$.sensorTopic").value("broTest"))
->>>>>>> 95db8b40
             .andExpect(jsonPath("$.readMetadata").value("true"))
             .andExpect(jsonPath("$.mergeMetadata").value("true"))
             .andExpect(jsonPath("$.parserConfig").isEmpty());
