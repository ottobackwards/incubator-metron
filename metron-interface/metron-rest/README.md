# Metron REST

This module provides a RESTful API for interacting with Metron.

## Prerequisites

* A running Metron cluster
* Java 8 installed
* Storm CLI and Metron topology scripts (start_parser_topology.sh, start_enrichment_topology.sh, start_elasticsearch_topology.sh) installed
* A relational database

## Installation

### From Source

1. Package the application with Maven:
  ```
mvn clean package
  ```

1. Untar the archive in the $METRON_HOME directory.  The directory structure will look like:
  ```
config
  rest_application.yml
bin
  metron-rest
lib
  metron-rest-$METRON_VERSION.jar
  ```

1. Copy the `$METRON_HOME/bin/metron-rest` script to `/etc/init.d/metron-rest`

### From Package Manager

1. Deploy the RPM at `/metron/metron-deployment/packaging/docker/rpm-docker/target/RPMS/noarch/metron-rest-$METRON_VERSION-*.noarch.rpm`

1. Install the RPM with:
  ```
rpm -ih metron-rest-$METRON_VERSION-*.noarch.rpm
  ```

## Configuration

The REST application depends on several configuration parameters:

### REQUIRED
No optional parameter has a default.

| Environment Variable                  | Description
| ------------------------------------- | -----------
| METRON_JDBC_DRIVER                    | JDBC driver class
| METRON_JDBC_URL                       | JDBC url
| METRON_JDBC_USERNAME                  | JDBC username
| METRON_JDBC_PLATFORM                  | JDBC platform (one of h2, mysql, postgres, oracle
| ZOOKEEPER                             | Zookeeper quorum (ex. node1:2181,node2:2181)
| BROKERLIST                            | Kafka Broker list (ex. node1:6667,node2:6667)
| HDFS_URL                              | HDFS url or `fs.defaultFS` Hadoop setting (ex. hdfs://node1:8020)

### Optional - With Defaults
| Environment Variable                  | Description                                                       | Required | Default
| ------------------------------------- | ----------------------------------------------------------------- | -------- | -------
| METRON_USER                           | Run the application as this user                                  | Optional | metron
| METRON_LOG_DIR                        | Directory where the log file is written                           | Optional | /var/log/metron/
| METRON_PID_DIR                        | Directory where the pid file is written                           | Optional | /var/run/metron/
| METRON_REST_PORT                      | REST application port                                             | Optional | 8082
| METRON_JDBC_CLIENT_PATH               | Path to JDBC client jar                                           | Optional | H2 is bundled
| METRON_TEMP_GROK_PATH                 | Temporary directory used to test grok statements                  | Optional | ./patterns/temp
| METRON_DEFAULT_GROK_PATH              | Defaults HDFS directory used to store grok statements             | Optional | /apps/metron/patterns
| SECURITY_ENABLED                      | Enables Kerberos support                                          | Optional | false

### Optional - Blank Defaults
| Environment Variable                  | Description                                                       | Required
| ------------------------------------- | ----------------------------------------------------------------- | --------
| METRON_JVMFLAGS                       | JVM flags added to the start command                              | Optional
| METRON_SPRING_PROFILES_ACTIVE         | Active Spring profiles (see [below](#spring-profiles))            | Optional
| METRON_SPRING_OPTIONS                 | Additional Spring input parameters                                | Optional
| METRON_PRINCIPAL_NAME                 | Kerberos principal for the metron user                            | Optional
| METRON_SERVICE_KEYTAB                 | Path to the Kerberos keytab for the metron user                   | Optional

These are set in the `/etc/sysconfig/metron` file.

## Database setup

The REST application persists data in a relational database and requires a dedicated database user and database (see https://docs.spring.io/spring-boot/docs/current/reference/html/boot-features-sql.html for more detail).

### Development

The REST application comes with embedded database support for development purposes (https://docs.spring.io/spring-boot/docs/current/reference/html/boot-features-sql.html#boot-features-embedded-database-support).

For example, edit these variables in `/etc/sysconfig/metron` before starting the application to configure H2:
```
METRON_JDBC_DRIVER="org.h2.Driver"
METRON_JDBC_URL="jdbc:h2:file:~/metrondb"
METRON_JDBC_USERNAME="root"
METRON_JDBC_PASSWORD='root"
METRON_JDBC_PLATFORM="h2"
```

### Production

The REST application should be configured with a production-grade database outside of development.

For example, the following configures the application for MySQL:

1. Install MySQL if not already available (this example uses version 5.7, installation instructions can be found [here](https://dev.mysql.com/doc/refman/5.7/en/linux-installation-yum-repo.html))

1. Create a metron user and REST database and permission the user for that database:
  ```
CREATE USER 'metron'@'node1' IDENTIFIED BY 'Myp@ssw0rd';
CREATE DATABASE IF NOT EXISTS metronrest;
GRANT ALL PRIVILEGES ON metronrest.* TO 'metron'@'node1';
  ```

1. Install the MySQL JDBC client onto the REST application host and configurate the METRON_JDBC_CLIENT_PATH variable:
  ```
cd $METRON_HOME/lib
wget https://dev.mysql.com/get/Downloads/Connector-J/mysql-connector-java-5.1.41.tar.gz
tar xf mysql-connector-java-5.1.41.tar.gz
  ```

1. Edit these variables in `/etc/sysconfig/metron` to configure the REST application for MySQL:
  ```
METRON_JDBC_DRIVER="com.mysql.jdbc.Driver"
METRON_JDBC_URL="jdbc:mysql://mysql_host:3306/metronrest"
METRON_JDBC_USERNAME="metron"
METRON_JDBC_PLATFORM="mysql"
METRON_JDBC_CLIENT_PATH=$METRON_HOME/lib/mysql-connector-java-5.1.41/mysql-connector-java-5.1.41-bin.jar
  ```

## Usage

After configuration is complete, the REST application can be managed as a service:
```
service metron-rest start
```

If a production database is configured, the JDBC password should be passed in as the first argument on startup:
```
service metron-rest start Myp@ssw0rd
```

The REST application can be accessed with the Swagger UI at http://host:port/swagger-ui.html#/.  The default port is 8082.

## Security

### Authentication

The metron-rest module uses [Spring Security](http://projects.spring.io/spring-security/) for authentication and stores user credentials in the relational database configured above.  The required tables are created automatically the first time the application is started so that should be done first.  For example (continuing the MySQL example above), users can be added by connecting to MySQL and running:
```
use metronrest;
insert into users (username, password, enabled) values ('your_username','your_password',1);
insert into authorities (username, authority) values ('your_username', 'ROLE_USER');
```

### Kerberos

Metron REST can be configured for a cluster with Kerberos enabled.  A client JAAS file is required for Kafka and Zookeeper and a Kerberos keytab for the metron user principal is required for all other services.  Configure these settings in the `/etc/sysconfig/metron` file:
```
SECURITY_ENABLED=true
METRON_JVMFLAGS="-Djava.security.auth.login.config=$METRON_HOME/client_jaas.conf"
METRON_PRINCIPAL_NAME="metron@EXAMPLE.COM"
METRON_SERVICE_KEYTAB="/etc/security/keytabs/metron.keytab"
```

## Spring Profiles

The REST application comes with a few [Spring Profiles](http://docs.spring.io/autorepo/docs/spring-boot/current/reference/html/boot-features-profiles.html) to aid in testing and development.

| Profile                  | Description                                   |
| ------------------------ | --------------------------------------------- |
| test                     | sets variables to in-memory services, only used for integration testing |
| dev                      | adds a test user to the database with credentials `user/password`       |
| vagrant                  | sets configuration variables to match the Metron vagrant environment    |
| docker                   | sets configuration variables to match the Metron docker environment     |

Setting active profiles is done with the METRON_SPRING_PROFILES_ACTIVE variable.  For example, set this variable in `/etc/sysconfig/metron` to configure the REST application for the Vagrant environment and add a test user:
```
METRON_SPRING_PROFILES_ACTIVE="vagrant,dev"
```

## API

Request and Response objects are JSON formatted.  The JSON schemas are available in the Swagger UI.

|            |
| ---------- |
<<<<<<< HEAD
| [ `POST /api/v1/ext/parsers`](#post-apiv1extparsers)|
| [ `GET /api/v1/ext/parsers`](#get-apiv1extparsers)|
| [ `GET /api/v1/ext/parsers/{name}`](#get-apiv1extparsersname)|
| [ `DELETE /api/v1/ext/parsers/{name}`](#delete-apiv1extparsersname)|
=======
| [ `POST /api/v1/alert/escalate`](#get-apiv1alertescalate)|
>>>>>>> 95db8b40
| [ `GET /api/v1/global/config`](#get-apiv1globalconfig)|
| [ `DELETE /api/v1/global/config`](#delete-apiv1globalconfig)|
| [ `POST /api/v1/global/config`](#post-apiv1globalconfig)|
| [ `GET /api/v1/grok/get/statement`](#get-apiv1grokgetstatement)|
| [ `GET /api/v1/grok/list`](#get-apiv1groklist)|
| [ `POST /api/v1/grok/validate`](#post-apiv1grokvalidate)|
| [ `POST /api/v1/hdfs`](#post-apiv1hdfs)|
| [ `GET /api/v1/hdfs`](#get-apiv1hdfs)|
| [ `DELETE /api/v1/hdfs`](#delete-apiv1hdfs)|
| [ `GET /api/v1/hdfs/list`](#get-apiv1hdfslist)|
| [ `GET /api/v1/kafka/topic`](#get-apiv1kafkatopic)|
| [ `POST /api/v1/kafka/topic`](#post-apiv1kafkatopic)|
| [ `GET /api/v1/kafka/topic/{name}`](#get-apiv1kafkatopicname)|
| [ `DELETE /api/v1/kafka/topic/{name}`](#delete-apiv1kafkatopicname)|
| [ `GET /api/v1/kafka/topic/{name}/sample`](#get-apiv1kafkatopicnamesample)|
| [ `POST /api/v1/search/search`](#get-apiv1searchsearch)|
| [ `POST /api/v1/search/group`](#get-apiv1searchgroup)|
| [ `GET /api/v1/search/findOne`](#get-apiv1searchfindone)|
| [ `GET /api/v1/search/column/metadata`](#get-apiv1searchcolumnmetadata)|
| [ `GET /api/v1/search/column/metadata/common`](#get-apiv1searchcolumnmetadatacommon)|
| [ `GET /api/v1/sensor/enrichment/config`](#get-apiv1sensorenrichmentconfig)|
| [ `GET /api/v1/sensor/enrichment/config/list/available/enrichments`](#get-apiv1sensorenrichmentconfiglistavailableenrichments)|
| [ `GET /api/v1/sensor/enrichment/config/list/available/threat/triage/aggregators`](#get-apiv1sensorenrichmentconfiglistavailablethreattriageaggregators)|
| [ `DELETE /api/v1/sensor/enrichment/config/{name}`](#delete-apiv1sensorenrichmentconfigname)|
| [ `POST /api/v1/sensor/enrichment/config/{name}`](#post-apiv1sensorenrichmentconfigname)|
| [ `GET /api/v1/sensor/enrichment/config/{name}`](#get-apiv1sensorenrichmentconfigname)|
| [ `GET /api/v1/sensor/indexing/config`](#get-apiv1sensorindexingconfig)|
| [ `DELETE /api/v1/sensor/indexing/config/{name}`](#delete-apiv1sensorindexingconfigname)|
| [ `POST /api/v1/sensor/indexing/config/{name}`](#post-apiv1sensorindexingconfigname)|
| [ `GET /api/v1/sensor/indexing/config/{name}`](#get-apiv1sensorindexingconfigname)|
| [ `POST /api/v1/sensor/parser/config`](#post-apiv1sensorparserconfig)|
| [ `GET /api/v1/sensor/parser/config`](#get-apiv1sensorparserconfig)|
| [ `GET /api/v1/sensor/parser/config/list/available`](#get-apiv1sensorparserconfiglistavailable)|
| [ `POST /api/v1/sensor/parser/config/parseMessage`](#post-apiv1sensorparserconfigparsemessage)|
| [ `GET /api/v1/sensor/parser/config/reload/available`](#get-apiv1sensorparserconfigreloadavailable)|
| [ `DELETE /api/v1/sensor/parser/config/{name}`](#delete-apiv1sensorparserconfigname)|
| [ `GET /api/v1/sensor/parser/config/{name}`](#get-apiv1sensorparserconfigname)|
| [ `POST /api/v1/stellar/apply/transformations`](#post-apiv1stellarapplytransformations)|
| [ `GET /api/v1/stellar/list`](#get-apiv1stellarlist)|
| [ `GET /api/v1/stellar/list/functions`](#get-apiv1stellarlistfunctions)|
| [ `GET /api/v1/stellar/list/simple/functions`](#get-apiv1stellarlistsimplefunctions)|
| [ `POST /api/v1/stellar/validate/rules`](#post-apiv1stellarvalidaterules)|
| [ `GET /api/v1/storm`](#get-apiv1storm)|
| [ `GET /api/v1/storm/client/status`](#get-apiv1stormclientstatus)|
| [ `GET /api/v1/storm/enrichment`](#get-apiv1stormenrichment)|
| [ `GET /api/v1/storm/enrichment/activate`](#get-apiv1stormenrichmentactivate)|
| [ `GET /api/v1/storm/enrichment/deactivate`](#get-apiv1stormenrichmentdeactivate)|
| [ `GET /api/v1/storm/enrichment/start`](#get-apiv1stormenrichmentstart)|
| [ `GET /api/v1/storm/enrichment/stop`](#get-apiv1stormenrichmentstop)|
| [ `GET /api/v1/storm/indexing`](#get-apiv1stormindexing)|
| [ `GET /api/v1/storm/indexing/activate`](#get-apiv1stormindexingactivate)|
| [ `GET /api/v1/storm/indexing/deactivate`](#get-apiv1stormindexingdeactivate)|
| [ `GET /api/v1/storm/indexing/start`](#get-apiv1stormindexingstart)|
| [ `GET /api/v1/storm/indexing/stop`](#get-apiv1stormindexingstop)|
| [ `GET /api/v1/storm/parser/activate/{name}`](#get-apiv1stormparseractivatename)|
| [ `GET /api/v1/storm/parser/deactivate/{name}`](#get-apiv1stormparserdeactivatename)|
| [ `GET /api/v1/storm/parser/start/{name}`](#get-apiv1stormparserstartname)|
| [ `GET /api/v1/storm/parser/stop/{name}`](#get-apiv1stormparserstopname)|
| [ `GET /api/v1/storm/{name}`](#get-apiv1stormname)|
| [ `GET /api/v1/storm/supervisors`](#get-apiv1stormsupervisors)|
| [ `PATCH /api/v1/update/patch`](#patch-apiv1updatepatch)|
| [ `PUT /api/v1/update/replace`](#patch-apiv1updatereplace)|
| [ `GET /api/v1/user`](#get-apiv1user)|

<<<<<<< HEAD
### `POST /api/v1/ext/parsers`
  * Description: Install a Metron Parser Extension into the system
  * Input:
    * extensionTgz - the extension tar.gz file
  * Returns:
    * 201 - Parser Extension installed
    * 403 - Parser Extension already installed

### `GET /api/v1/ext/parsers`
  * Description: Retrieves all ParserExtensionConfigs from Zookeeper
  * Returns:
    * 200 - Returns all ParserExtensionConfigs

### `GET /api/v1/ext/parsers/{name}`
  * Description: Retrieves a ParserExtensionConfig from Zookeeper
  * Input:
    * name - the name of the Parser Extension
  * Returns:
    * 200 - Returns ParserExtensionConfig
    * 404 - The ParserExtensionConfig is missing

### `DELETE /api/v1/ext/parsers/{name}`
  * Description: Uninstalls a Parser Extension and all parsers from the system, does not remove kafka topics or topologies 
  * Input:
    * name - the name of the Parser Extension
  * Returns:
    * 200 - Parser Extension was deleted/uninstalled 
    * 404 - The Parser Extension is missing
=======
### `POST /api/v1/alert/escalate`
  * Description: Escalates a list of alerts by producing it to the Kafka escalate topic
  * Input:
    * alerts - The alerts to be escalated
  * Returns:
    * 200 - Alerts were escalated
>>>>>>> 95db8b40

### `GET /api/v1/global/config`
  * Description: Retrieves the current Global Config from Zookeeper
  * Returns:
    * 200 - Returns current Global Config JSON in Zookeeper
    * 404 - Global Config JSON was not found in Zookeeper

### `DELETE /api/v1/global/config`
  * Description: Deletes the current Global Config from Zookeeper
  * Returns:
    * 200 - Global Config JSON was deleted
    * 404 - Global Config JSON was not found in Zookeeper

### `POST /api/v1/global/config`
  * Description: Creates or updates the Global Config in Zookeeper
  * Input:
    * globalConfig - The Global Config JSON to be saved
  * Returns:
    * 200 - Global Config updated. Returns saved Global Config JSON
    * 201 - Global Config created. Returns saved Global Config JSON

### `GET /api/v1/grok/get/statement`
  * Description: Retrieves a Grok statement from the classpath
  * Input:
    * path - Path to classpath resource
  * Returns:
    * 200 - Grok statement

### `GET /api/v1/grok/list`
  * Description: Lists the common Grok statements available in Metron
  * Returns:
    * 200 - JSON object containing pattern label/Grok statements key value pairs

### `POST /api/v1/grok/validate`
  * Description: Applies a Grok statement to a sample message
  * Input:
    * grokValidation - Object containing Grok statement and sample message
  * Returns:
    * 200 - JSON results

### `POST /api/v1/hdfs`
  * Description: Writes contents to an HDFS file.  Warning: this will overwrite the contents of a file if it already exists. Permissions must be set for all three groups if they are to be set. If any are missing, the default permissions will be used, and if any are invalid an exception will be thrown.
  * Input:
    * path - Path to HDFS file
    * contents - File contents
    * userMode - [optional] symbolic permission string for user portion of the permissions to be set on the file written. For example 'rwx' or read, write, execute. The symbol '-' is used to exclude that permission such as 'rw-' for read, write, no execute
    * groupMode - [optional] symbolic permission string for group portion of the permissions to be set on the file written. For example 'rwx' or read, write, execute. The symbol '-' is used to exclude that permission such as 'rw-' for read, write, no execute
    * otherMode - [optional] symbolic permission string for other portion of the permissions to be set on the file written. For example 'rwx' or read, write, execute. The symbol '-' is used to exclude that permission such as 'rw-' for read, write, no execute
  * Returns:
    * 200 - Contents were written

### `GET /api/v1/hdfs`
  * Description: Reads a file from HDFS and returns the contents
  * Input:
    * path - Path to HDFS file
  * Returns:
    * 200 - Returns file contents

### `DELETE /api/v1/hdfs`
  * Description: Deletes a file from HDFS
  * Input:
    * path - Path to HDFS file
    * recursive - Delete files recursively
  * Returns:
    * 200 - File was deleted
    * 404 - File was not found in HDFS

### `GET /api/v1/hdfs/list`
  * Description: Lists an HDFS directory
  * Input:
    * path - Path to HDFS directory
  * Returns:
    * 200 - HDFS directory list

### `GET /api/v1/kafka/topic`
  * Description: Retrieves all Kafka topics
  * Returns:
    * 200 - Returns a list of all Kafka topics

### `POST /api/v1/kafka/topic`
  * Description: Creates a new Kafka topic
  * Input:
    * topic - Kafka topic
  * Returns:
    * 200 - Returns saved Kafka topic

### `GET /api/v1/kafka/topic/{name}`
  * Description: Retrieves a Kafka topic
  * Input:
    * name - Kafka topic name
  * Returns:
    * 200 - Returns Kafka topic
    * 404 - Kafka topic is missing

### `DELETE /api/v1/kafka/topic/{name}`
  * Description: Deletes a Kafka topic
  * Input:
    * name - Kafka topic name
  * Returns:
    * 200 - Kafka topic was deleted
    * 404 - Kafka topic is missing

### `GET /api/v1/kafka/topic/{name}/sample`
  * Description: Retrieves a sample message from a Kafka topic using the most recent offset
  * Input:
    * name - Kafka topic name
  * Returns:
    * 200 - Returns sample message
    * 404 - Either Kafka topic is missing or contains no messages

### `POST /api/v1/search/search`
  * Description: Searches the indexing store
  * Input:
      * searchRequest - Search request
  * Returns:
    * 200 - Search response
    
### `POST /api/v1/search/group`
  * Description: Searches the indexing store and returns field groups. Groups are hierarchical and nested in the order the fields appear in the 'groups' request parameter. The default sorting within groups is by count descending.  A groupOrder type of count will sort based on then number of documents in a group while a groupType of term will sort by the groupBy term.
  * Input:
      * groupRequest - Group request
        * indices - list of indices to search
        * query - lucene query
        * scoreField - field used to compute a total score for each group
        * groups - List of groups (field name and sort order) 
  * Returns:
    * 200 - Group response
    
### `GET /api/v1/search/findOne`
  * Description: Returns latest document for a guid and sensor
  * Input:
      * getRequest - Get request
        * guid - message UUID
        * sensorType - Sensor Type
      * Example: Return `bro` document with UUID of `000-000-0000`
```
{
  "guid" : "000-000-0000",
  "sensorType" : "bro"
}
```
  * Returns:
    * 200 - Document representing the output
    * 404 - Document with UUID and sensor type not found
    
### `GET /api/v1/search/column/metadata`
  * Description: Get column metadata for each index in the list of indicies
  * Input:
      * indices - Indices
  * Returns:
    * 200 - Column Metadata
    
### `GET /api/v1/search/column/metadata/common`
  * Description: Get metadata for columns shared by the list of indices
  * Input:
      * indices - Indices
  * Returns:
    * 200 - Common Column Metadata

### `GET /api/v1/sensor/enrichment/config`
  * Description: Retrieves all SensorEnrichmentConfigs from Zookeeper
  * Returns:
    * 200 - Returns all SensorEnrichmentConfigs

### `GET /api/v1/sensor/enrichment/config/list/available/enrichments`
  * Description: Lists the available enrichments
  * Returns:
    * 200 - Returns a list of available enrichments

### `GET /api/v1/sensor/enrichment/config/list/available/threat/triage/aggregators`
  * Description: Lists the available threat triage aggregators
  * Returns:
    * 200 - Returns a list of available threat triage aggregators

### `DELETE /api/v1/sensor/enrichment/config/{name}`
  * Description: Deletes a SensorEnrichmentConfig from Zookeeper
  * Input:
    * name - SensorEnrichmentConfig name
  * Returns:
    * 200 - SensorEnrichmentConfig was deleted
    * 404 - SensorEnrichmentConfig is missing

### `POST /api/v1/sensor/enrichment/config/{name}`
  * Description: Updates or creates a SensorEnrichmentConfig in Zookeeper
  * Input:
    * sensorEnrichmentConfig - SensorEnrichmentConfig
    * name - SensorEnrichmentConfig name
  * Returns:
    * 200 - SensorEnrichmentConfig updated. Returns saved SensorEnrichmentConfig
    * 201 - SensorEnrichmentConfig created. Returns saved SensorEnrichmentConfig

### `GET /api/v1/sensor/enrichment/config/{name}`
  * Description: Retrieves a SensorEnrichmentConfig from Zookeeper
  * Input:
    * name - SensorEnrichmentConfig name
  * Returns:
    * 200 - Returns SensorEnrichmentConfig
    * 404 - SensorEnrichmentConfig is missing

### `GET /api/v1/sensor/indexing/config`
  * Description: Retrieves all SensorIndexingConfigs from Zookeeper
  * Returns:
    * 200 - Returns all SensorIndexingConfigs

### `DELETE /api/v1/sensor/indexing/config/{name}`
  * Description: Deletes a SensorIndexingConfig from Zookeeper
  * Input:
    * name - SensorIndexingConfig name
  * Returns:
    * 200 - SensorIndexingConfig was deleted
    * 404 - SensorIndexingConfig is missing

### `POST /api/v1/sensor/indexing/config/{name}`
  * Description: Updates or creates a SensorIndexingConfig in Zookeeper
  * Input:
    * sensorIndexingConfig - SensorIndexingConfig
    * name - SensorIndexingConfig name
  * Returns:
    * 200 - SensorIndexingConfig updated. Returns saved SensorIndexingConfig
    * 201 - SensorIndexingConfig created. Returns saved SensorIndexingConfig

### `GET /api/v1/sensor/indexing/config/{name}`
  * Description: Retrieves a SensorIndexingConfig from Zookeeper
  * Input:
    * name - SensorIndexingConfig name
  * Returns:
    * 200 - Returns SensorIndexingConfig
    * 404 - SensorIndexingConfig is missing

### `POST /api/v1/sensor/parser/config`
  * Description: Updates or creates a SensorParserConfig in Zookeeper
  * Input:
    * sensorParserConfig - SensorParserConfig
  * Returns:
    * 200 - SensorParserConfig updated. Returns saved SensorParserConfig
    * 201 - SensorParserConfig created. Returns saved SensorParserConfig

### `GET /api/v1/sensor/parser/config`
  * Description: Retrieves all SensorParserConfigs from Zookeeper
  * Returns:
    * 200 - Returns all SensorParserConfigs

### `GET /api/v1/sensor/parser/config/list/available`
  * Description: Lists the available parser classes that can be found on the classpath
  * Returns:
    * 200 - Returns a list of available parser classes

### `POST /api/v1/sensor/parser/config/parseMessage`
  * Description: Parses a sample message given a SensorParserConfig
  * Input:
    * parseMessageRequest - Object containing a sample message and SensorParserConfig
  * Returns:
    * 200 - Returns parsed message

### `GET /api/v1/sensor/parser/config/reload/available`
  * Description: Scans the classpath for available parser classes and reloads the cached parser class list
  * Returns:
    * 200 - Returns a list of available parser classes

### `DELETE /api/v1/sensor/parser/config/{name}`
  * Description: Deletes a SensorParserConfig from Zookeeper
  * Input:
    * name - SensorParserConfig name
  * Returns:
    * 200 - SensorParserConfig was deleted
    * 404 - SensorParserConfig is missing

### `GET /api/v1/sensor/parser/config/{name}`
  * Description: Retrieves a SensorParserConfig from Zookeeper
  * Input:
    * name - SensorParserConfig name
  * Returns:
    * 200 - Returns SensorParserConfig
    * 404 - SensorParserConfig is missing

### `POST /api/v1/stellar/apply/transformations`
  * Description: Executes transformations against a sample message
  * Input:
    * transformationValidation - Object containing SensorParserConfig and sample message
  * Returns:
    * 200 - Returns transformation results

### `GET /api/v1/stellar/list`
  * Description: Retrieves field transformations
  * Returns:
    * 200 - Returns a list field transformations

### `GET /api/v1/stellar/list/functions`
  * Description: Lists the Stellar functions that can be found on the classpath
  * Returns:
    * 200 - Returns a list of Stellar functions

### `GET /api/v1/stellar/list/simple/functions`
  * Description: Lists the simple Stellar functions (functions with only 1 input) that can be found on the classpath
  * Returns:
    * 200 - Returns a list of simple Stellar functions

### `POST /api/v1/stellar/validate/rules`
  * Description: Tests Stellar statements to ensure they are well-formed
  * Input:
    * statements - List of statements to validate
  * Returns:
    * 200 - Returns validation results

### `GET /api/v1/storm`
  * Description: Retrieves the status of all Storm topologies
  * Returns:
    * 200 - Returns a list of topologies with status information

### `GET /api/v1/storm/client/status`
  * Description: Retrieves information about the Storm command line client
  * Returns:
    * 200 - Returns storm command line client information

### `GET /api/v1/storm/enrichment`
  * Description: Retrieves the status of the Storm enrichment topology
  * Returns:
    * 200 - Returns topology status information
    * 404 - Topology is missing

### `GET /api/v1/storm/enrichment/activate`
  * Description: Activates a Storm enrichment topology
  * Returns:
    * 200 - Returns activate response message

### `GET /api/v1/storm/enrichment/deactivate`
  * Description: Deactivates a Storm enrichment topology
  * Returns:
    * 200 - Returns deactivate response message

### `GET /api/v1/storm/enrichment/start`
  * Description: Starts a Storm enrichment topology
  * Returns:
    * 200 - Returns start response message

### `GET /api/v1/storm/enrichment/stop`
  * Description: Stops a Storm enrichment topology
  * Input:
    * stopNow - Stop the topology immediately
  * Returns:
    * 200 - Returns stop response message

### `GET /api/v1/storm/indexing`
  * Description: Retrieves the status of the Storm indexing topology
  * Returns:
    * 200 - Returns topology status information
    * 404 - Topology is missing

### `GET /api/v1/storm/indexing/activate`
  * Description: Activates a Storm indexing topology
  * Returns:
    * 200 - Returns activate response message

### `GET /api/v1/storm/indexing/deactivate`
  * Description: Deactivates a Storm indexing topology
  * Returns:
    * 200 - Returns deactivate response message

### `GET /api/v1/storm/indexing/start`
  * Description: Starts a Storm indexing topology
  * Returns:
    * 200 - Returns start response message

### `GET /api/v1/storm/indexing/stop`
  * Description: Stops a Storm enrichment topology
  * Input:
    * stopNow - Stop the topology immediately
  * Returns:
    * 200 - Returns stop response message

### `GET /api/v1/storm/parser/activate/{name}`
  * Description: Activates a Storm parser topology
  * Input:
    * name - Parser name
  * Returns:
    * 200 - Returns activate response message

### `GET /api/v1/storm/parser/deactivate/{name}`
  * Description: Deactivates a Storm parser topology
  * Input:
    * name - Parser name
  * Returns:
    * 200 - Returns deactivate response message

### `GET /api/v1/storm/parser/start/{name}`
  * Description: Starts a Storm parser topology
  * Input:
    * name - Parser name
  * Returns:
    * 200 - Returns start response message

### `GET /api/v1/storm/parser/stop/{name}`
  * Description: Stops a Storm parser topology
  * Input:
    * name - Parser name
    * stopNow - Stop the topology immediately
  * Returns:
    * 200 - Returns stop response message

### `GET /api/v1/storm/{name}`
  * Description: Retrieves the status of a Storm topology
  * Input:
    * name - Topology name
  * Returns:
    * 200 - Returns topology status information
    * 404 - Topology is missing

### `GET /api/v1/storm/supervisors`
  * Description: Retrieves the status of all Storm Supervisors
  * Returns:
    * 200 - Returns a list of the status of all Storm Supervisors 

### `PATCH /api/v1/update/patch`
  * Description: Update a document with a patch
  * Input:
    * request - Patch Request
      * guid - The Patch UUID
      * sensorType - The sensor type
      * patch - An array of [RFC 6902](https://tools.ietf.org/html/rfc6902) patches.
    * Example adding a field called `project` with value `metron` to the `bro` message with UUID of `000-000-0000` :
  ```
  {
     "guid" : "000-000-0000",
     "sensorType" : "bro",
     "patch" : [
      {
                "op": "add"
               , "path": "/project"
               , "value": "metron"
      }
              ]
   }
  ```
  * Returns:
    * 200 - nothing
    * 404 - document not found

### `PUT /api/v1/update/replace`
  * Description: Replace a document
  * Input:
    * request - Replacement request
      * guid - The Patch UUID
      * sensorType - The sensor type
      * replacement - A Map representing the replaced document
    * Example replacing a `bro` message with guid of `000-000-0000`
```
   {
     "guid" : "000-000-0000",
     "sensorType" : "bro",
     "replacement" : {
       "source:type": "bro",
       "guid" : "bro_index_2017.01.01.01:1",
       "ip_src_addr":"192.168.1.2",
       "ip_src_port": 8009,
       "timestamp":200,
       "rejected":false
      }
   }
```
  * Returns:
    * 200 - Current user

### `GET /api/v1/user`
  * Description: Retrieves the current user
  * Returns:
    * 200 - Current user

## Testing

Profiles are includes for both the metron-docker and Quick Dev environments.

### metron-docker

Start the [metron-docker](../../metron-docker) environment.  Build the metron-rest module and start it with the Spring Boot Maven plugin:
```
mvn clean package
mvn spring-boot:run -Drun.profiles=docker,dev
```

The metron-rest application will be available at http://localhost:8080/swagger-ui.html#/.

### Quick Dev

Start the [Quick Dev](../../metron-deployment/vagrant/quick-dev-platform) environment.  Build the metron-rest module and start it with the Spring Boot Maven plugin:
```
mvn clean package
mvn spring-boot:run -Drun.profiles=vagrant,dev
```

The metron-rest application will be available at http://localhost:8080/swagger-ui.html#/.

To run the application locally on the Quick Dev host (node1), follow the [Installation](#installation) instructions above.  Then set the METRON_SPRING_PROFILES_ACTIVE variable in `/etc/sysconfig/metron`:
```
METRON_SPRING_PROFILES_ACTIVE="vagrant,dev"
```

and start the application:
```
service metron-rest start
```

In a cluster with Kerberos enabled, update the security settings in `/etc/sysconfig/metron`.  Security is disabled by default in the `vagrant` Spring profile so that setting must be overriden with the METRON_SPRING_OPTIONS variable:
```
METRON_SPRING_PROFILES_ACTIVE="vagrant,dev"
METRON_JVMFLAGS="-Djava.security.auth.login.config=$METRON_HOME/client_jaas.conf"
METRON_SPRING_OPTIONS="--kerberos.enabled=true"
```

The metron-rest application will be available at http://node1:8082/swagger-ui.html#/.

## License

This project depends on the Java Transaction API.  See https://java.net/projects/jta-spec/ for more details.<|MERGE_RESOLUTION|>--- conflicted
+++ resolved
@@ -184,14 +184,11 @@
 
 |            |
 | ---------- |
-<<<<<<< HEAD
+| [ `POST /api/v1/alert/escalate`](#get-apiv1alertescalate)|
 | [ `POST /api/v1/ext/parsers`](#post-apiv1extparsers)|
 | [ `GET /api/v1/ext/parsers`](#get-apiv1extparsers)|
 | [ `GET /api/v1/ext/parsers/{name}`](#get-apiv1extparsersname)|
 | [ `DELETE /api/v1/ext/parsers/{name}`](#delete-apiv1extparsersname)|
-=======
-| [ `POST /api/v1/alert/escalate`](#get-apiv1alertescalate)|
->>>>>>> 95db8b40
 | [ `GET /api/v1/global/config`](#get-apiv1globalconfig)|
 | [ `DELETE /api/v1/global/config`](#delete-apiv1globalconfig)|
 | [ `POST /api/v1/global/config`](#post-apiv1globalconfig)|
@@ -256,7 +253,13 @@
 | [ `PUT /api/v1/update/replace`](#patch-apiv1updatereplace)|
 | [ `GET /api/v1/user`](#get-apiv1user)|
 
-<<<<<<< HEAD
+### `POST /api/v1/alert/escalate`
+  * Description: Escalates a list of alerts by producing it to the Kafka escalate topic
+  * Input:
+    * alerts - The alerts to be escalated
+  * Returns:
+    * 200 - Alerts were escalated
+
 ### `POST /api/v1/ext/parsers`
   * Description: Install a Metron Parser Extension into the system
   * Input:
@@ -285,14 +288,6 @@
   * Returns:
     * 200 - Parser Extension was deleted/uninstalled 
     * 404 - The Parser Extension is missing
-=======
-### `POST /api/v1/alert/escalate`
-  * Description: Escalates a list of alerts by producing it to the Kafka escalate topic
-  * Input:
-    * alerts - The alerts to be escalated
-  * Returns:
-    * 200 - Alerts were escalated
->>>>>>> 95db8b40
 
 ### `GET /api/v1/global/config`
   * Description: Retrieves the current Global Config from Zookeeper
