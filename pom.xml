--- conflicted
+++ resolved
@@ -29,7 +29,6 @@
         <url>https://www.apache.org</url>
     </organization>
     <modules>
-<<<<<<< HEAD
             <module>bundles-lib</module>
             <module>metron-analytics</module>
             <module>metron-platform</module>
@@ -37,16 +36,8 @@
             <module>metron-deployment</module>
             <module>metron-docker</module>
             <module>metron-interface</module>
+            <module>metron-stellar</module>
             <module>site-book</module>
-=======
-        <module>metron-analytics</module>
-        <module>metron-platform</module>
-        <module>metron-deployment</module>
-        <module>metron-docker</module>
-        <module>metron-interface</module>
-        <module>site-book</module>
-        <module>metron-stellar</module>
->>>>>>> a5b13777
     </modules>
 
     <repositories>
