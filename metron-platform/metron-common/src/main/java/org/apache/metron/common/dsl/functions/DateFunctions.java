--- conflicted
+++ resolved
@@ -120,14 +120,9 @@
                         "given timestamp, you may specify the timezone optionally."
           , params = { "dateTime - DateTime in String format"
                      , "format - DateTime format as a String"
-<<<<<<< HEAD
-                     , "timezone - Optional timezone in String format" }
-          , returns = "Boolean")
-=======
                      , "timezone - Optional timezone in String format"
                      }
           , returns = "Epoch timestamp")
->>>>>>> dbb56cb5
   public static class ToTimestamp extends BaseStellarFunction {
     @Override
     public Object apply(List<Object> objects) {
