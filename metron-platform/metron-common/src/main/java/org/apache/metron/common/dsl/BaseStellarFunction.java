--- conflicted
+++ resolved
@@ -20,11 +20,8 @@
 import org.apache.commons.lang.StringUtils;
 
 import java.util.List;
-<<<<<<< HEAD
 
 import static java.lang.String.format;
-=======
->>>>>>> dbb56cb5
 
 /**
  * Functions that do not require initialization can extend this class rather than directly implement StellarFunction
