/**
 * Licensed to the Apache Software Foundation (ASF) under one
 * or more contributor license agreements.  See the NOTICE file
 * distributed with this work for additional information
 * regarding copyright ownership.  The ASF licenses this file
 * to you under the Apache License, Version 2.0 (the
 * "License"); you may not use this file except in compliance
 * with the License.  You may obtain a copy of the License at
 *
 *     http://www.apache.org/licenses/LICENSE-2.0
 *
 * Unless required by applicable law or agreed to in writing, software
 * distributed under the License is distributed on an "AS IS" BASIS,
 * WITHOUT WARRANTIES OR CONDITIONS OF ANY KIND, either express or implied.
 * See the License for the specific language governing permissions and
 * limitations under the License.
 */
package org.apache.metron.parsers.bolt;

import org.apache.commons.lang3.StringUtils;
import org.apache.metron.bundles.util.FileUtilities;
import org.apache.metron.bundles.util.FileUtils;
import org.apache.metron.common.Constants;
import org.apache.metron.common.bolt.ConfiguredParserBolt;
import org.apache.metron.common.configuration.FieldTransformer;
import org.apache.metron.common.configuration.FieldValidator;
import org.apache.metron.common.configuration.SensorParserConfig;
import org.apache.metron.common.dsl.Context;
import org.apache.metron.common.dsl.StellarFunctions;
import org.apache.metron.common.error.MetronError;
import org.apache.metron.common.message.MessageGetStrategy;
import org.apache.metron.common.message.MessageGetters;
import org.apache.metron.common.utils.ErrorUtils;
import org.apache.metron.enrichment.adapters.geo.GeoLiteDatabase;
import org.apache.metron.parsers.filters.Filters;
import org.apache.metron.parsers.interfaces.MessageFilter;
import org.apache.metron.parsers.interfaces.MessageParser;
import org.apache.storm.task.OutputCollector;
import org.apache.storm.task.TopologyContext;
import org.apache.storm.topology.OutputFieldsDeclarer;
import org.apache.storm.tuple.Fields;
import org.apache.storm.tuple.Tuple;
import org.json.simple.JSONObject;
import org.slf4j.Logger;
import org.slf4j.LoggerFactory;

import java.io.Serializable;
import java.util.ArrayList;
import java.util.Collections;
import java.util.List;
import java.util.Map;
import java.util.Optional;
import java.util.Set;
import java.util.UUID;
import java.util.stream.Collectors;

public class ParserBolt extends ConfiguredParserBolt implements Serializable {

  private static final Logger LOG = LoggerFactory.getLogger(ParserBolt.class);
  private OutputCollector collector;
  private MessageParser<JSONObject> parser;
  //default filter is noop, so pass everything through.
  private MessageFilter<JSONObject> filter;
  private WriterHandler writer;
  private org.apache.metron.common.dsl.Context stellarContext;
  private transient MessageGetStrategy messageGetStrategy;
  public ParserBolt( String zookeeperUrl
                   , String sensorType
                   , WriterHandler writer
  )
  {
    super(zookeeperUrl, sensorType);
    this.writer = writer;
  }

  public ParserBolt( String zookeeperUrl
          , String sensorType
          , MessageParser<JSONObject> parser
          , WriterHandler writer
  )
  {
    super(zookeeperUrl, sensorType);
    this.writer = writer;
    this.parser = parser;
  }


  public ParserBolt withMessageFilter(MessageFilter<JSONObject> filter) {
    this.filter = filter;
    return this;
  }

<<<<<<< HEAD
  @Override
  public void cleanup(){
    FileUtils.reset();
    super.cleanup();
  }
  
=======
  public MessageParser<JSONObject> getParser() {
    return parser;
  }

>>>>>>> df94ed40
  @SuppressWarnings("unchecked")
  @Override
  public void prepare(Map stormConf, TopologyContext context, OutputCollector collector) {
    super.prepare(stormConf, context, collector);
    messageGetStrategy = MessageGetters.DEFAULT_BYTES_FROM_POSITION.get();
    this.collector = collector;

    if(this.parser == null) {
      Optional<MessageParser<JSONObject>> optParser = ParserLoader.loadParser(stormConf, client, getSensorParserConfig());
      if (optParser.isPresent()) {
        this.parser = optParser.get();
        this.parser.configure(getSensorParserConfig().getParserConfig());
      } else {
        throw new IllegalStateException("Failed to load parser " + getSensorParserConfig().getParserClassName());
      }
    }
    initializeStellar();
    if(getSensorParserConfig() != null && filter == null) {
      getSensorParserConfig().getParserConfig().putIfAbsent("stellarContext", stellarContext);
      if (!StringUtils.isEmpty(getSensorParserConfig().getFilterClassName())) {
        filter = Filters.get(getSensorParserConfig().getFilterClassName()
                , getSensorParserConfig().getParserConfig()
        );
      }
    }

    parser.init();

    writer.init(stormConf, context, collector, getConfigurations());

    SensorParserConfig config = getSensorParserConfig();
    if(config != null) {
      config.init();
    }
    else {
      throw new IllegalStateException("Unable to retrieve a parser config for " + getSensorType());
    }
    parser.configure(config.getParserConfig());
  }

  protected void initializeStellar() {
    this.stellarContext = new Context.Builder()
                                .with(Context.Capabilities.ZOOKEEPER_CLIENT, () -> client)
                                .with(Context.Capabilities.GLOBAL_CONFIG, () -> getConfigurations().getGlobalConfig())
                                .with(Context.Capabilities.STELLAR_CONFIG, () -> getConfigurations().getGlobalConfig())
                                .build();
    StellarFunctions.initialize(stellarContext);
  }

  @SuppressWarnings("unchecked")
  @Override
  public void execute(Tuple tuple) {
    byte[] originalMessage = (byte[]) messageGetStrategy.get(tuple);
    SensorParserConfig sensorParserConfig = getSensorParserConfig();
    try {
      //we want to ack the tuple in the situation where we have are not doing a bulk write
      //otherwise we want to defer to the writerComponent who will ack on bulk commit.
      boolean ackTuple = !writer.handleAck();
      int numWritten = 0;
      if(sensorParserConfig != null) {
        List<FieldValidator> fieldValidations = getConfigurations().getFieldValidations();
        Optional<List<JSONObject>> messages = parser.parseOptional(originalMessage);
        for (JSONObject message : messages.orElse(Collections.emptyList())) {
          message.put(Constants.SENSOR_TYPE, getSensorType());
          for (FieldTransformer handler : sensorParserConfig.getFieldTransformations()) {
            if (handler != null) {
              handler.transformAndUpdate(message, sensorParserConfig.getParserConfig(), stellarContext);
            }
          }
          if(!message.containsKey(Constants.GUID)) {
            message.put(Constants.GUID, UUID.randomUUID().toString());
          }
          if (parser.validate(message) && (filter == null || filter.emitTuple(message, stellarContext))) {
            numWritten++;
            List<FieldValidator> failedValidators = getFailedValidators(message, fieldValidations);
            if(failedValidators.size() > 0) {
              MetronError error = new MetronError()
                      .withErrorType(Constants.ErrorType.PARSER_INVALID)
                      .withSensorType(getSensorType())
                      .addRawMessage(message);
              Set<String> errorFields = failedValidators.stream()
                      .flatMap(fieldValidator -> fieldValidator.getInput().stream())
                      .collect(Collectors.toSet());
              if (!errorFields.isEmpty()) {
                error.withErrorFields(errorFields);
              }
              ErrorUtils.handleError(collector, error);
            }
            else {
              writer.write(getSensorType(), tuple, message, getConfigurations(), messageGetStrategy);
            }
          }
        }
      }
      //if we are supposed to ack the tuple OR if we've never passed this tuple to the bulk writer
      //(meaning that none of the messages are valid either globally or locally)
      //then we want to handle the ack ourselves.
      if(ackTuple || numWritten == 0) {
        collector.ack(tuple);
      }
    } catch (Throwable ex) {
      handleError(originalMessage, tuple, ex, collector);
    }
  }

  protected void handleError(byte[] originalMessage, Tuple tuple, Throwable ex, OutputCollector collector) {
    MetronError error = new MetronError()
            .withErrorType(Constants.ErrorType.PARSER_ERROR)
            .withThrowable(ex)
            .withSensorType(getSensorType())
            .addRawMessage(originalMessage);
    ErrorUtils.handleError(collector, error);
    collector.ack(tuple);
  }

  private List<FieldValidator> getFailedValidators(JSONObject input, List<FieldValidator> validators) {
    List<FieldValidator> failedValidators = new ArrayList<>();
    for(FieldValidator validator : validators) {
      if(!validator.isValid(input, getConfigurations().getGlobalConfig(), stellarContext)) {
        failedValidators.add(validator);
      }
    }
    return failedValidators;
  }

  @Override
  public void declareOutputFields(OutputFieldsDeclarer declarer) {
    declarer.declareStream(Constants.ERROR_STREAM, new Fields("message"));
  }
}<|MERGE_RESOLUTION|>--- conflicted
+++ resolved
@@ -90,19 +90,16 @@
     return this;
   }
 
-<<<<<<< HEAD
   @Override
   public void cleanup(){
     FileUtils.reset();
     super.cleanup();
   }
-  
-=======
+
   public MessageParser<JSONObject> getParser() {
     return parser;
   }
 
->>>>>>> df94ed40
   @SuppressWarnings("unchecked")
   @Override
   public void prepare(Map stormConf, TopologyContext context, OutputCollector collector) {
