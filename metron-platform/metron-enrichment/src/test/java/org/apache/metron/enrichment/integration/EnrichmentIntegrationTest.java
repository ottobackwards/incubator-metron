--- conflicted
+++ resolved
@@ -449,36 +449,10 @@
   List<Map<String,Object>> docs;
   @SuppressWarnings("unchecked")
   public Processor<List<Map<String, Object>>> getProcessor(List<byte[]> inputMessages) {
-<<<<<<< HEAD
-=======
-    return new Processor<List<Map<String, Object>>>() {
-      List<Map<String, Object>> docs = null;
-      List<byte[]> errors = null;
-      List<byte[]> invalids = null;
-
-      public ReadinessState process(ComponentRunner runner) {
-        KafkaComponent kafkaComponent = runner.getComponent("kafka", KafkaComponent.class);
-        List<byte[]> messages = kafkaComponent.readMessages(Constants.INDEXING_TOPIC);
-        errors = kafkaComponent.readMessages(Constants.ENRICHMENT_ERROR_TOPIC);
-        if (messages.size() == inputMessages.size()) {
-          docs = new ArrayList<>();
-          for(byte[] message : messages) {
-            try {
-              docs.add(JSONUtils.INSTANCE.load(new String(message), new TypeReference<Map<String, Object>>() {}));
-            } catch (IOException e) {
-              throw new IllegalStateException(e.getMessage(), e);
-            }
-          }
-          return ReadinessState.READY;
-        } else {
-          return ReadinessState.NOT_READY;
-        }
-      }
->>>>>>> 054a4eae
 
     KafkaProcessor<List<Map<String, Object>>> kafkaProcessor = new KafkaProcessor<>().withKafkaComponentName("kafka")
             .withReadTopic(Constants.INDEXING_TOPIC)
-            .withErrorTopic(Constants.ERROR_STREAM)
+            .withErrorTopic(Constants.ENRICHMENT_ERROR_TOPIC)
             .withInvalidTopic(Constants.INVALID_STREAM)
             .withValidateReadMessages(new Function<List<byte[]>, Boolean>() {
               @Nullable
@@ -512,4 +486,42 @@
             });
     return kafkaProcessor;
   }
+    /*
+    return new Processor<List<Map<String, Object>>>() {
+      List<Map<String, Object>> docs = null;
+      List<byte[]> errors = null;
+      List<byte[]> invalids = null;
+
+      public ReadinessState process(ComponentRunner runner) {
+        KafkaComponent kafkaComponent = runner.getComponent("kafka", KafkaComponent.class);
+        List<byte[]> messages = kafkaComponent.readMessages(Constants.INDEXING_TOPIC);
+        if (messages.size() == inputMessages.size()) {
+          docs = new ArrayList<>();
+          for(byte[] message : messages) {
+            try {
+              docs.add(JSONUtils.INSTANCE.load(new String(message), new TypeReference<Map<String, Object>>() {}));
+            } catch (IOException e) {
+              throw new IllegalStateException(e.getMessage(), e);
+            }
+          }
+          return ReadinessState.READY;
+        } else {
+          errors = kafkaComponent.readMessages(Constants.ERROR_STREAM);
+          invalids = kafkaComponent.readMessages(Constants.INVALID_STREAM);
+          if(errors.size() > 0 || invalids.size() > 0) {
+            messages = messages;
+            return ReadinessState.READY;
+          }
+          return ReadinessState.NOT_READY;
+        }
+      }
+
+      public ProcessorResult<List<Map<String, Object>>> getResult()
+      {
+        ProcessorResult.Builder<List<Map<String,Object>>> builder = new ProcessorResult.Builder();
+        return builder.withResult(docs).withProcessErrors(errors).withProcessInvalids(invalids).build();
+      }
+    };
+  }*/
+
 }