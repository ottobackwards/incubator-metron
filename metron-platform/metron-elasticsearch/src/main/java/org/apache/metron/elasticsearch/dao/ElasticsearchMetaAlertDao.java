/*
 * Licensed to the Apache Software Foundation (ASF) under one
 * or more contributor license agreements.  See the NOTICE file
 * distributed with this work for additional information
 * regarding copyright ownership.  The ASF licenses this file
 * to you under the Apache License, Version 2.0 (the
 * "License"); you may not use this file except in compliance
 * with the License.  You may obtain a copy of the License at
 *
 *     http://www.apache.org/licenses/LICENSE-2.0
 *
 * Unless required by applicable law or agreed to in writing, software
 * distributed under the License is distributed on an "AS IS" BASIS,
 * WITHOUT WARRANTIES OR CONDITIONS OF ANY KIND, either express or implied.
 * See the License for the specific language governing permissions and
 * limitations under the License.
 */

package org.apache.metron.elasticsearch.dao;

<<<<<<< HEAD
import java.io.IOException;
import java.util.List;
import java.util.Map;
import java.util.Optional;
=======
import org.apache.lucene.search.join.ScoreMode;
>>>>>>> 32d132b3
import org.apache.metron.common.Constants;
import org.apache.metron.common.configuration.ConfigurationsUtils;
import org.apache.metron.indexing.dao.AccessConfig;
import org.apache.metron.indexing.dao.IndexDao;
import org.apache.metron.indexing.dao.MultiIndexDao;
import org.apache.metron.indexing.dao.RetrieveLatestDao;
import org.apache.metron.indexing.dao.metaalert.MetaAlertConfig;
import org.apache.metron.indexing.dao.metaalert.MetaAlertConstants;
import org.apache.metron.indexing.dao.metaalert.MetaAlertCreateRequest;
import org.apache.metron.indexing.dao.metaalert.MetaAlertCreateResponse;
import org.apache.metron.indexing.dao.metaalert.MetaAlertDao;
import org.apache.metron.indexing.dao.metaalert.MetaAlertStatus;
import org.apache.metron.indexing.dao.search.FieldType;
import org.apache.metron.indexing.dao.search.GetRequest;
import org.apache.metron.indexing.dao.search.GroupRequest;
import org.apache.metron.indexing.dao.search.GroupResponse;
import org.apache.metron.indexing.dao.search.InvalidCreateException;
import org.apache.metron.indexing.dao.search.InvalidSearchException;
import org.apache.metron.indexing.dao.search.SearchRequest;
import org.apache.metron.indexing.dao.search.SearchResponse;
import org.apache.metron.indexing.dao.search.SearchResult;
import org.apache.metron.indexing.dao.update.CommentAddRemoveRequest;
import org.apache.metron.indexing.dao.update.Document;
import org.apache.metron.indexing.dao.update.OriginalNotFoundException;
import org.apache.metron.indexing.dao.update.PatchRequest;
<<<<<<< HEAD

public class ElasticsearchMetaAlertDao implements MetaAlertDao {

  public static final String THREAT_TRIAGE_FIELD = MetaAlertConstants.THREAT_FIELD_DEFAULT
      .replace('.', ':');
  public static final String METAALERTS_INDEX = "metaalert_index";

  public static final String SOURCE_TYPE_FIELD = Constants.SENSOR_TYPE.replace('.', ':');
  protected String metaAlertsIndex = METAALERTS_INDEX;
  protected String threatTriageField = THREAT_TRIAGE_FIELD;
  protected String threatSort = MetaAlertConstants.THREAT_SORT_DEFAULT;
=======
import org.apache.metron.stellar.common.utils.ConversionUtils;
import org.elasticsearch.action.search.SearchRequestBuilder;
import org.elasticsearch.index.query.InnerHitBuilder;
import org.elasticsearch.index.query.QueryBuilder;
import org.elasticsearch.index.query.QueryBuilders;
import org.elasticsearch.index.query.QueryStringQueryBuilder;
import org.elasticsearch.search.SearchHit;

import java.io.IOException;
import java.util.ArrayList;
import java.util.Arrays;
import java.util.Collection;
import java.util.Collections;
import java.util.HashMap;
import java.util.List;
import java.util.Map;
import java.util.Map.Entry;
import java.util.Optional;
import java.util.Set;
import java.util.UUID;
import java.util.stream.Collectors;

import static org.apache.metron.common.Constants.GUID;
import static org.apache.metron.common.Constants.SENSOR_TYPE_FIELD_PROPERTY;
import static org.elasticsearch.index.query.QueryBuilders.boolQuery;
import static org.elasticsearch.index.query.QueryBuilders.constantScoreQuery;
import static org.elasticsearch.index.query.QueryBuilders.existsQuery;
import static org.elasticsearch.index.query.QueryBuilders.nestedQuery;
import static org.elasticsearch.index.query.QueryBuilders.termQuery;

public class ElasticsearchMetaAlertDao implements MetaAlertDao {

  public static final String SOURCE_TYPE = Constants.SENSOR_TYPE.replace('.', ':');
  public static final String THREAT_TRIAGE_FIELD = THREAT_FIELD_DEFAULT.replace('.', ':');
  private static final String STATUS_PATH = "/status";
  private static final String ALERT_PATH = "/alert";
>>>>>>> 32d132b3

  private ElasticsearchDao elasticsearchDao;
<<<<<<< HEAD
  private IndexDao indexDao;
  private ElasticsearchMetaAlertSearchDao metaAlertSearchDao;
  private ElasticsearchMetaAlertUpdateDao metaAlertUpdateDao;
  private ElasticsearchMetaAlertRetrieveLatestDao metaAlertRetrieveLatestDao;
=======
  private String index = METAALERTS_INDEX;
>>>>>>> 32d132b3

  protected int pageSize = 500;

  /**
   * Wraps an {@link org.apache.metron.indexing.dao.IndexDao} to handle meta alerts.
   * @param indexDao The Dao to wrap
   */
  public ElasticsearchMetaAlertDao(IndexDao indexDao) {
<<<<<<< HEAD
    this(indexDao, METAALERTS_INDEX, MetaAlertConstants.THREAT_FIELD_DEFAULT,
        MetaAlertConstants.THREAT_SORT_DEFAULT);
=======
    this(indexDao, METAALERTS_INDEX, THREAT_SORT_DEFAULT);
>>>>>>> 32d132b3
  }

  /**
   * Wraps an {@link org.apache.metron.indexing.dao.IndexDao} to handle meta alerts.
   * @param indexDao The Dao to wrap
   * @param threatSort The summary aggregation of all child threat triage scores used
   *                   as the overall threat triage score for the metaalert. This
   *                   can be either max, min, average, count, median, or sum.
   */
<<<<<<< HEAD
  public ElasticsearchMetaAlertDao(IndexDao indexDao, String metaAlertsIndex,
      String triageLevelField,
      String threatSort) {
    init(indexDao, Optional.of(threatSort));
    this.threatTriageField = triageLevelField;
    this.threatSort = threatSort;
    this.metaAlertsIndex = metaAlertsIndex;
=======
  public ElasticsearchMetaAlertDao(IndexDao indexDao, String index, String threatSort) {
    init(indexDao, Optional.of(threatSort));
    this.index = index;
>>>>>>> 32d132b3
  }

  public ElasticsearchMetaAlertDao() {
    //uninitialized.
  }

  /**
   * Initializes this implementation by setting the supplied IndexDao and also setting a separate
   *     ElasticsearchDao.
   * This is needed for some specific Elasticsearch functions (looking up an index from a GUID for
   *     example).
   * @param indexDao The DAO to wrap for our queries
   * @param threatSort The summary aggregation of the child threat triage scores used
   *                   as the overall threat triage score for the metaalert. This
   *                   can be either max, min, average, count, median, or sum.
   */
  @Override
  public void init(IndexDao indexDao, Optional<String> threatSort) {
    if (indexDao instanceof MultiIndexDao) {
      this.indexDao = indexDao;
      MultiIndexDao multiIndexDao = (MultiIndexDao) indexDao;
      for (IndexDao childDao : multiIndexDao.getIndices()) {
        if (childDao instanceof ElasticsearchDao) {
          this.elasticsearchDao = (ElasticsearchDao) childDao;
        }
      }
    } else if (indexDao instanceof ElasticsearchDao) {
      this.indexDao = indexDao;
      this.elasticsearchDao = (ElasticsearchDao) indexDao;
    } else {
      throw new IllegalArgumentException(
          "Need an ElasticsearchDao when using ElasticsearchMetaAlertDao"
      );
    }

    if (threatSort.isPresent()) {
      this.threatSort = threatSort.get();
    }

    MetaAlertConfig config = new MetaAlertConfig(
        metaAlertsIndex,
        threatTriageField,
        this.threatSort,
        ElasticsearchMetaAlertDao.SOURCE_TYPE_FIELD
    );

    this.metaAlertSearchDao = new ElasticsearchMetaAlertSearchDao(
        elasticsearchDao,
        config,
        pageSize);
    this.metaAlertRetrieveLatestDao = new ElasticsearchMetaAlertRetrieveLatestDao(indexDao);
    this.metaAlertUpdateDao = new ElasticsearchMetaAlertUpdateDao(
        elasticsearchDao,
        metaAlertRetrieveLatestDao,
        config,
        pageSize);
  }

  @Override
  public void init(AccessConfig config) {
    // Do nothing. We're just wrapping a child dao
  }

  @Override
  public Map<String, FieldType> getColumnMetadata(List<String> indices) throws IOException {
    return indexDao.getColumnMetadata(indices);
  }

  @Override
<<<<<<< HEAD
  public Document getLatest(String guid, String sensorType) throws IOException {
    return indexDao.getLatest(guid, sensorType);
=======
  @SuppressWarnings("unchecked")
  public MetaAlertCreateResponse createMetaAlert(MetaAlertCreateRequest request)
      throws InvalidCreateException, IOException {
    List<GetRequest> alertRequests = request.getAlerts();
    if (request.getAlerts().isEmpty()) {
      throw new InvalidCreateException("MetaAlertCreateRequest must contain alerts");
    }
    if (request.getGroups().isEmpty()) {
      throw new InvalidCreateException("MetaAlertCreateRequest must contain UI groups");
    }

    // Retrieve the documents going into the meta alert and build it
    Iterable<Document> alerts = indexDao.getAllLatest(alertRequests);

    Document metaAlert = buildCreateDocument(alerts, request.getGroups());
    calculateMetaScores(metaAlert);
    // Add source type to be consistent with other sources and allow filtering
    metaAlert.getDocument().put(getFieldName(SENSOR_TYPE_FIELD_PROPERTY, SOURCE_TYPE), MetaAlertDao.METAALERT_TYPE);

    // Start a list of updates / inserts we need to run
    Map<Document, Optional<String>> updates = new HashMap<>();
    updates.put(metaAlert, Optional.of(MetaAlertDao.METAALERTS_INDEX));

    try {
      // We need to update the associated alerts with the new meta alerts, making sure existing
      // links are maintained.
      Map<String, Optional<String>> guidToIndices = alertRequests.stream().collect(Collectors.toMap(
          GetRequest::getGuid, GetRequest::getIndex));
      Map<String, String> guidToSensorTypes = alertRequests.stream().collect(Collectors.toMap(
          GetRequest::getGuid, GetRequest::getSensorType));
      for (Document alert: alerts) {
        if (addMetaAlertToAlert(metaAlert.getGuid(), alert)) {
          // Use the index in the request if it exists
          Optional<String> index = guidToIndices.get(alert.getGuid());
          if (!index.isPresent()) {
            // Look up the index from Elasticsearch if one is not supplied in the request
            index = elasticsearchDao.getIndexName(alert.getGuid(), guidToSensorTypes.get(alert.getGuid()));
            if (!index.isPresent()) {
              throw new IllegalArgumentException("Could not find index for " + alert.getGuid());
            }
          }
          updates.put(alert, index);
        }
      }

      // Kick off any updates.
      indexDaoUpdate(updates);

      MetaAlertCreateResponse createResponse = new MetaAlertCreateResponse();
      createResponse.setCreated(true);
      createResponse.setGuid(metaAlert.getGuid());
      return createResponse;
    } catch (IOException ioe) {
      throw new InvalidCreateException("Unable to create meta alert", ioe);
    }
>>>>>>> 32d132b3
  }

  @Override
  public Iterable<Document> getAllLatest(List<GetRequest> getRequests) throws IOException {
    return indexDao.getAllLatest(getRequests);
  }

  @Override
  public SearchResponse getAllMetaAlertsForAlert(String guid) throws InvalidSearchException {
    return metaAlertSearchDao.getAllMetaAlertsForAlert(guid);
  }

  @Override
  public MetaAlertCreateResponse createMetaAlert(MetaAlertCreateRequest request)
      throws InvalidCreateException, IOException {
    return metaAlertUpdateDao.createMetaAlert(request);
  }

  @Override
  public boolean addAlertsToMetaAlert(String metaAlertGuid, List<GetRequest> alertRequests)
      throws IOException {
    return metaAlertUpdateDao.addAlertsToMetaAlert(metaAlertGuid, alertRequests);
  }

  @Override
  public boolean removeAlertsFromMetaAlert(String metaAlertGuid, List<GetRequest> alertRequests)
      throws IOException {
    return metaAlertUpdateDao.removeAlertsFromMetaAlert(metaAlertGuid, alertRequests);
  }

  @Override
  public boolean updateMetaAlertStatus(String metaAlertGuid, MetaAlertStatus status)
      throws IOException {
<<<<<<< HEAD
    return metaAlertUpdateDao.updateMetaAlertStatus(metaAlertGuid, status);
=======
    Map<Document, Optional<String>> updates = new HashMap<>();
    Document metaAlert = indexDao.getLatest(metaAlertGuid, METAALERT_TYPE);
    String currentStatus = (String) metaAlert.getDocument().get(MetaAlertDao.STATUS_FIELD);
    boolean metaAlertUpdated = !status.getStatusString().equals(currentStatus);
    if (metaAlertUpdated) {
      metaAlert.getDocument().put(MetaAlertDao.STATUS_FIELD, status.getStatusString());
      List<GetRequest> getRequests = new ArrayList<>();
      List<Map<String, Object>> currentAlerts = (List<Map<String, Object>>) metaAlert.getDocument()
          .get(MetaAlertDao.ALERT_FIELD);
      currentAlerts.stream().forEach(currentAlert -> {
        getRequests.add(new GetRequest((String) currentAlert.get(GUID), (String) currentAlert.get(getFieldName(SENSOR_TYPE_FIELD_PROPERTY, SOURCE_TYPE))));
      });
      Iterable<Document> alerts = indexDao.getAllLatest(getRequests);
      List<Map<String, Object>> updatedAlerts = new ArrayList<>();
      for (Document alert : alerts) {
        boolean metaAlertAdded = false;
        boolean metaAlertRemoved = false;
        // If we're making it active add add the meta alert guid for every alert.
        if (MetaAlertStatus.ACTIVE.equals(status)) {
          metaAlertAdded = addMetaAlertToAlert(metaAlert.getGuid(), alert);
        }
        // If we're making it inactive, remove the meta alert guid from every alert.
        if (MetaAlertStatus.INACTIVE.equals(status)) {
          metaAlertRemoved = removeMetaAlertFromAlert(metaAlert.getGuid(), alert);
        }
        if (metaAlertAdded || metaAlertRemoved) {
          updates.put(alert, Optional.empty());
        }
        updatedAlerts.add(alert.getDocument());
      }
      if (MetaAlertStatus.ACTIVE.equals(status)) {
        metaAlert.getDocument().put(MetaAlertDao.ALERT_FIELD, updatedAlerts);
      }
      updates.put(metaAlert, Optional.of(index));
    }
    if (metaAlertUpdated) {
      indexDaoUpdate(updates);
    }
    return metaAlertUpdated;
>>>>>>> 32d132b3
  }

  @Override
  public SearchResponse search(SearchRequest searchRequest) throws InvalidSearchException {
    return metaAlertSearchDao.search(searchRequest);
  }

  @Override
  public GroupResponse group(GroupRequest groupRequest) throws InvalidSearchException {
    return metaAlertSearchDao.group(groupRequest);
  }

  @Override
  public void update(Document update, Optional<String> index) throws IOException {
<<<<<<< HEAD
    metaAlertUpdateDao.update(update, index);
=======
    if (METAALERT_TYPE.equals(update.getSensorType())) {
      // We've been passed an update to the meta alert.
      throw new UnsupportedOperationException("Meta alerts cannot be directly updated");
    } else {
      Map<Document, Optional<String>> updates = new HashMap<>();
      updates.put(update, index);
      // We need to update an alert itself.  Only that portion of the update can be delegated.
      // We still need to get meta alerts potentially associated with it and update.
      Collection<Document> metaAlerts = getMetaAlertsForAlert(update.getGuid()).getResults().stream()
          .map(searchResult -> new Document(searchResult.getSource(), searchResult.getId(), METAALERT_TYPE, update.getTimestamp()))
          .collect(Collectors.toList());
      // Each meta alert needs to be updated with the new alert
      for (Document metaAlert : metaAlerts) {
        replaceAlertInMetaAlert(metaAlert, update);
        updates.put(metaAlert, Optional.of(METAALERTS_INDEX));
      }

      // Run the alert's update
      indexDao.batchUpdate(updates);
    }
  }

  protected boolean replaceAlertInMetaAlert(Document metaAlert, Document alert) {
    boolean metaAlertUpdated = removeAlertsFromMetaAlert(metaAlert, Collections.singleton(alert.getGuid()));
    if (metaAlertUpdated) {
      addAlertsToMetaAlert(metaAlert, Collections.singleton(alert));
    }
    return metaAlertUpdated;
>>>>>>> 32d132b3
  }

  @Override
  public void batchUpdate(Map<Document, Optional<String>> updates) {
    metaAlertUpdateDao.batchUpdate(updates);
  }

  @Override
<<<<<<< HEAD
  public void addCommentToAlert(CommentAddRemoveRequest request) throws IOException {
    indexDao.addCommentToAlert(request);
=======
  public void patch(PatchRequest request, Optional<Long> timestamp)
      throws OriginalNotFoundException, IOException {
    if (METAALERT_TYPE.equals(request.getSensorType())) {
      if (isPatchAllowed(request)) {
        Document d = getPatchedDocument(request, timestamp);
        indexDao.update(d, Optional.ofNullable(request.getIndex()));
      } else {
        throw new IllegalArgumentException("Meta alert patches are not allowed for /alert or /status paths.  "
                + "Please use the add/remove alert or update status functions instead.");
      }
    } else {
      Document d = getPatchedDocument(request, timestamp);
      update(d, Optional.ofNullable(request.getIndex()));
    }
  }

  protected boolean isPatchAllowed(PatchRequest request) {
    if(request.getPatch() != null && !request.getPatch().isEmpty()) {
      for(Map<String, Object> patch : request.getPatch()) {
        Object pathObj = patch.get("path");
        if(pathObj != null && pathObj instanceof String) {
          String path = (String)pathObj;
          if (STATUS_PATH.equals(path) || ALERT_PATH.equals(path)) {
            return false;
          }
        }
      }
    }
    return true;
  }

  /**
   * Given an alert GUID, retrieve all associated meta alerts.
   * @param alertGuid The GUID of the child alert
   * @return The Elasticsearch response containing the meta alerts
   */
  protected SearchResponse getMetaAlertsForAlert(String alertGuid) {
    QueryBuilder qb = boolQuery()
        .must(
            nestedQuery(
                ALERT_FIELD,
                boolQuery()
                    .must(termQuery(ALERT_FIELD + "." + Constants.GUID, alertGuid)),
                ScoreMode.None
            ).innerHit(new InnerHitBuilder())
        )
        .must(termQuery(STATUS_FIELD, MetaAlertStatus.ACTIVE.getStatusString()));
    return queryAllResults(qb);
  }

  /**
   * Elasticsearch queries default to 10 records returned.  Some internal queries require that all
   * results are returned.  Rather than setting an arbitrarily high size, this method pages through results
   * and returns them all in a single SearchResponse.
   * @param qb
   * @return
   */
  protected SearchResponse queryAllResults(QueryBuilder qb) {
    SearchRequestBuilder searchRequestBuilder = elasticsearchDao
        .getClient()
        .prepareSearch(index)
        .addStoredField("*")
        .setFetchSource(true)
        .setQuery(qb)
        .setSize(pageSize);
    org.elasticsearch.action.search.SearchResponse esResponse = searchRequestBuilder
        .execute()
        .actionGet();
    List<SearchResult> allResults = getSearchResults(esResponse);
    long total = esResponse.getHits().getTotalHits();
    if (total > pageSize) {
      int pages = (int) (total / pageSize) + 1;
      for (int i = 1; i < pages; i++) {
        int from = i * pageSize;
        searchRequestBuilder.setFrom(from);
        esResponse = searchRequestBuilder
            .execute()
            .actionGet();
        allResults.addAll(getSearchResults(esResponse));
      }
    }
    SearchResponse searchResponse = new SearchResponse();
    searchResponse.setTotal(total);
    searchResponse.setResults(allResults);
    return searchResponse;
  }

  /**
   * Transforms a list of Elasticsearch SearchHits to a list of SearchResults
   * @param searchResponse
   * @return
   */
  protected List<SearchResult> getSearchResults(org.elasticsearch.action.search.SearchResponse searchResponse) {
    return Arrays.stream(searchResponse.getHits().getHits()).map(searchHit -> {
          SearchResult searchResult = new SearchResult();
          searchResult.setId(searchHit.getId());
          searchResult.setSource(searchHit.getSource());
          searchResult.setScore(searchHit.getScore());
          searchResult.setIndex(searchHit.getIndex());
          return searchResult;
        }
    ).collect(Collectors.toList());
  }

  /**
   * Build the Document representing a meta alert to be created.
   * @param alerts The Elasticsearch results for the meta alerts child documents
   * @param groups The groups used to create this meta alert
   * @return A Document representing the new meta alert
   */
  protected Document buildCreateDocument(Iterable<Document> alerts, List<String> groups) {
    // Need to create a Document from the multiget. Scores will be calculated later
    Map<String, Object> metaSource = new HashMap<>();
    List<Map<String, Object>> alertList = new ArrayList<>();
    for (Document alert: alerts) {
      alertList.add(alert.getDocument());
    }
    metaSource.put(ALERT_FIELD, alertList);

    // Add any meta fields
    String guid = UUID.randomUUID().toString();
    metaSource.put(GUID, guid);
    metaSource.put(Constants.Fields.TIMESTAMP.getName(), System.currentTimeMillis());
    metaSource.put(GROUPS_FIELD, groups);
    metaSource.put(STATUS_FIELD, MetaAlertStatus.ACTIVE.getStatusString());

    return new Document(metaSource, guid, METAALERT_TYPE, System.currentTimeMillis());
>>>>>>> 32d132b3
  }

  @Override
  public void removeCommentFromAlert(CommentAddRemoveRequest request) throws IOException {
    indexDao.removeCommentFromAlert(request);
  }

  @Override
  public void addCommentToAlert(CommentAddRemoveRequest request, Document latest) throws IOException {
    indexDao.addCommentToAlert(request, latest);
  }

<<<<<<< HEAD
  @Override
  public void removeCommentFromAlert(CommentAddRemoveRequest request, Document latest) throws IOException {
    indexDao.removeCommentFromAlert(request, latest);
=======
  /**
   * Calculate the meta alert scores for a Document.
   * @param metaAlert The Document containing scores
   * @return Set of score statistics
   */
  @SuppressWarnings("unchecked")
  protected void calculateMetaScores(Document metaAlert) {
    MetaScores metaScores = new MetaScores(new ArrayList<>());
    List<Object> alertsRaw = ((List<Object>) metaAlert.getDocument().get(ALERT_FIELD));
    if (alertsRaw != null && !alertsRaw.isEmpty()) {
      ArrayList<Double> scores = new ArrayList<>();
      for (Object alertRaw : alertsRaw) {
        Map<String, Object> alert = (Map<String, Object>) alertRaw;
        Double scoreNum = parseThreatField(alert.get(getFieldName(THREAT_FIELD_PROPERTY, THREAT_TRIAGE_FIELD)));
        if (scoreNum != null) {
          scores.add(scoreNum);
        }
      }
      metaScores = new MetaScores(scores);
    }

    // add a summary (max, min, avg, ...) of all the threat scores from the child alerts
    metaAlert.getDocument().putAll(metaScores.getMetaScores());

    // add the overall threat score for the metaalert; one of the summary aggregations as defined by `threatSort`
    Object threatScore = metaScores.getMetaScores().get(threatSort);

    // add the threat score as a float; type needs to match the threat score field from each of the sensor indices
    metaAlert.getDocument().put(getFieldName(THREAT_FIELD_PROPERTY, THREAT_TRIAGE_FIELD), ConversionUtils.convert(threatScore, Float.class));
  }

  private Double parseThreatField(Object threatRaw) {
    Double threat = null;
    if (threatRaw instanceof Number) {
      threat = ((Number) threatRaw).doubleValue();
    } else if (threatRaw instanceof String) {
      threat = Double.parseDouble((String) threatRaw);
    }
    return threat;
>>>>>>> 32d132b3
  }

  @Override
  public void patch(RetrieveLatestDao retrieveLatestDao, PatchRequest request,
      Optional<Long> timestamp)
      throws OriginalNotFoundException, IOException {
    metaAlertUpdateDao.patch(retrieveLatestDao, request, timestamp);
  }

  public void setPageSize(int pageSize) {
    this.pageSize = pageSize;
  }

  private String getFieldName(String globalConfigKey, String defaultFieldName) {
    if (this.elasticsearchDao == null || this.elasticsearchDao.getAccessConfig() == null) {
      return defaultFieldName;
    }
    Map<String, Object> globalConfig = this.elasticsearchDao.getAccessConfig().getGlobalConfigSupplier().get();
    return ConfigurationsUtils.getFieldName(globalConfig, globalConfigKey, defaultFieldName);
  }
}<|MERGE_RESOLUTION|>--- conflicted
+++ resolved
@@ -18,14 +18,11 @@
 
 package org.apache.metron.elasticsearch.dao;
 
-<<<<<<< HEAD
 import java.io.IOException;
 import java.util.List;
 import java.util.Map;
 import java.util.Optional;
-=======
 import org.apache.lucene.search.join.ScoreMode;
->>>>>>> 32d132b3
 import org.apache.metron.common.Constants;
 import org.apache.metron.common.configuration.ConfigurationsUtils;
 import org.apache.metron.indexing.dao.AccessConfig;
@@ -51,19 +48,6 @@
 import org.apache.metron.indexing.dao.update.Document;
 import org.apache.metron.indexing.dao.update.OriginalNotFoundException;
 import org.apache.metron.indexing.dao.update.PatchRequest;
-<<<<<<< HEAD
-
-public class ElasticsearchMetaAlertDao implements MetaAlertDao {
-
-  public static final String THREAT_TRIAGE_FIELD = MetaAlertConstants.THREAT_FIELD_DEFAULT
-      .replace('.', ':');
-  public static final String METAALERTS_INDEX = "metaalert_index";
-
-  public static final String SOURCE_TYPE_FIELD = Constants.SENSOR_TYPE.replace('.', ':');
-  protected String metaAlertsIndex = METAALERTS_INDEX;
-  protected String threatTriageField = THREAT_TRIAGE_FIELD;
-  protected String threatSort = MetaAlertConstants.THREAT_SORT_DEFAULT;
-=======
 import org.apache.metron.stellar.common.utils.ConversionUtils;
 import org.elasticsearch.action.search.SearchRequestBuilder;
 import org.elasticsearch.index.query.InnerHitBuilder;
@@ -96,21 +80,20 @@
 
 public class ElasticsearchMetaAlertDao implements MetaAlertDao {
 
-  public static final String SOURCE_TYPE = Constants.SENSOR_TYPE.replace('.', ':');
-  public static final String THREAT_TRIAGE_FIELD = THREAT_FIELD_DEFAULT.replace('.', ':');
-  private static final String STATUS_PATH = "/status";
-  private static final String ALERT_PATH = "/alert";
->>>>>>> 32d132b3
+  public static final String THREAT_TRIAGE_FIELD = MetaAlertConstants.THREAT_FIELD_DEFAULT
+      .replace('.', ':');
+  public static final String METAALERTS_INDEX = "metaalert_index";
+
+  public static final String SOURCE_TYPE_FIELD = Constants.SENSOR_TYPE.replace('.', ':');
+  protected String metaAlertsIndex = METAALERTS_INDEX;
+  protected String threatTriageField = THREAT_TRIAGE_FIELD;
+  protected String threatSort = MetaAlertConstants.THREAT_SORT_DEFAULT;
 
   private ElasticsearchDao elasticsearchDao;
-<<<<<<< HEAD
   private IndexDao indexDao;
   private ElasticsearchMetaAlertSearchDao metaAlertSearchDao;
   private ElasticsearchMetaAlertUpdateDao metaAlertUpdateDao;
   private ElasticsearchMetaAlertRetrieveLatestDao metaAlertRetrieveLatestDao;
-=======
-  private String index = METAALERTS_INDEX;
->>>>>>> 32d132b3
 
   protected int pageSize = 500;
 
@@ -119,12 +102,8 @@
    * @param indexDao The Dao to wrap
    */
   public ElasticsearchMetaAlertDao(IndexDao indexDao) {
-<<<<<<< HEAD
     this(indexDao, METAALERTS_INDEX, MetaAlertConstants.THREAT_FIELD_DEFAULT,
         MetaAlertConstants.THREAT_SORT_DEFAULT);
-=======
-    this(indexDao, METAALERTS_INDEX, THREAT_SORT_DEFAULT);
->>>>>>> 32d132b3
   }
 
   /**
@@ -134,7 +113,6 @@
    *                   as the overall threat triage score for the metaalert. This
    *                   can be either max, min, average, count, median, or sum.
    */
-<<<<<<< HEAD
   public ElasticsearchMetaAlertDao(IndexDao indexDao, String metaAlertsIndex,
       String triageLevelField,
       String threatSort) {
@@ -142,11 +120,6 @@
     this.threatTriageField = triageLevelField;
     this.threatSort = threatSort;
     this.metaAlertsIndex = metaAlertsIndex;
-=======
-  public ElasticsearchMetaAlertDao(IndexDao indexDao, String index, String threatSort) {
-    init(indexDao, Optional.of(threatSort));
-    this.index = index;
->>>>>>> 32d132b3
   }
 
   public ElasticsearchMetaAlertDao() {
@@ -216,66 +189,8 @@
   }
 
   @Override
-<<<<<<< HEAD
   public Document getLatest(String guid, String sensorType) throws IOException {
     return indexDao.getLatest(guid, sensorType);
-=======
-  @SuppressWarnings("unchecked")
-  public MetaAlertCreateResponse createMetaAlert(MetaAlertCreateRequest request)
-      throws InvalidCreateException, IOException {
-    List<GetRequest> alertRequests = request.getAlerts();
-    if (request.getAlerts().isEmpty()) {
-      throw new InvalidCreateException("MetaAlertCreateRequest must contain alerts");
-    }
-    if (request.getGroups().isEmpty()) {
-      throw new InvalidCreateException("MetaAlertCreateRequest must contain UI groups");
-    }
-
-    // Retrieve the documents going into the meta alert and build it
-    Iterable<Document> alerts = indexDao.getAllLatest(alertRequests);
-
-    Document metaAlert = buildCreateDocument(alerts, request.getGroups());
-    calculateMetaScores(metaAlert);
-    // Add source type to be consistent with other sources and allow filtering
-    metaAlert.getDocument().put(getFieldName(SENSOR_TYPE_FIELD_PROPERTY, SOURCE_TYPE), MetaAlertDao.METAALERT_TYPE);
-
-    // Start a list of updates / inserts we need to run
-    Map<Document, Optional<String>> updates = new HashMap<>();
-    updates.put(metaAlert, Optional.of(MetaAlertDao.METAALERTS_INDEX));
-
-    try {
-      // We need to update the associated alerts with the new meta alerts, making sure existing
-      // links are maintained.
-      Map<String, Optional<String>> guidToIndices = alertRequests.stream().collect(Collectors.toMap(
-          GetRequest::getGuid, GetRequest::getIndex));
-      Map<String, String> guidToSensorTypes = alertRequests.stream().collect(Collectors.toMap(
-          GetRequest::getGuid, GetRequest::getSensorType));
-      for (Document alert: alerts) {
-        if (addMetaAlertToAlert(metaAlert.getGuid(), alert)) {
-          // Use the index in the request if it exists
-          Optional<String> index = guidToIndices.get(alert.getGuid());
-          if (!index.isPresent()) {
-            // Look up the index from Elasticsearch if one is not supplied in the request
-            index = elasticsearchDao.getIndexName(alert.getGuid(), guidToSensorTypes.get(alert.getGuid()));
-            if (!index.isPresent()) {
-              throw new IllegalArgumentException("Could not find index for " + alert.getGuid());
-            }
-          }
-          updates.put(alert, index);
-        }
-      }
-
-      // Kick off any updates.
-      indexDaoUpdate(updates);
-
-      MetaAlertCreateResponse createResponse = new MetaAlertCreateResponse();
-      createResponse.setCreated(true);
-      createResponse.setGuid(metaAlert.getGuid());
-      return createResponse;
-    } catch (IOException ioe) {
-      throw new InvalidCreateException("Unable to create meta alert", ioe);
-    }
->>>>>>> 32d132b3
   }
 
   @Override
@@ -309,49 +224,7 @@
   @Override
   public boolean updateMetaAlertStatus(String metaAlertGuid, MetaAlertStatus status)
       throws IOException {
-<<<<<<< HEAD
     return metaAlertUpdateDao.updateMetaAlertStatus(metaAlertGuid, status);
-=======
-    Map<Document, Optional<String>> updates = new HashMap<>();
-    Document metaAlert = indexDao.getLatest(metaAlertGuid, METAALERT_TYPE);
-    String currentStatus = (String) metaAlert.getDocument().get(MetaAlertDao.STATUS_FIELD);
-    boolean metaAlertUpdated = !status.getStatusString().equals(currentStatus);
-    if (metaAlertUpdated) {
-      metaAlert.getDocument().put(MetaAlertDao.STATUS_FIELD, status.getStatusString());
-      List<GetRequest> getRequests = new ArrayList<>();
-      List<Map<String, Object>> currentAlerts = (List<Map<String, Object>>) metaAlert.getDocument()
-          .get(MetaAlertDao.ALERT_FIELD);
-      currentAlerts.stream().forEach(currentAlert -> {
-        getRequests.add(new GetRequest((String) currentAlert.get(GUID), (String) currentAlert.get(getFieldName(SENSOR_TYPE_FIELD_PROPERTY, SOURCE_TYPE))));
-      });
-      Iterable<Document> alerts = indexDao.getAllLatest(getRequests);
-      List<Map<String, Object>> updatedAlerts = new ArrayList<>();
-      for (Document alert : alerts) {
-        boolean metaAlertAdded = false;
-        boolean metaAlertRemoved = false;
-        // If we're making it active add add the meta alert guid for every alert.
-        if (MetaAlertStatus.ACTIVE.equals(status)) {
-          metaAlertAdded = addMetaAlertToAlert(metaAlert.getGuid(), alert);
-        }
-        // If we're making it inactive, remove the meta alert guid from every alert.
-        if (MetaAlertStatus.INACTIVE.equals(status)) {
-          metaAlertRemoved = removeMetaAlertFromAlert(metaAlert.getGuid(), alert);
-        }
-        if (metaAlertAdded || metaAlertRemoved) {
-          updates.put(alert, Optional.empty());
-        }
-        updatedAlerts.add(alert.getDocument());
-      }
-      if (MetaAlertStatus.ACTIVE.equals(status)) {
-        metaAlert.getDocument().put(MetaAlertDao.ALERT_FIELD, updatedAlerts);
-      }
-      updates.put(metaAlert, Optional.of(index));
-    }
-    if (metaAlertUpdated) {
-      indexDaoUpdate(updates);
-    }
-    return metaAlertUpdated;
->>>>>>> 32d132b3
   }
 
   @Override
@@ -366,38 +239,7 @@
 
   @Override
   public void update(Document update, Optional<String> index) throws IOException {
-<<<<<<< HEAD
     metaAlertUpdateDao.update(update, index);
-=======
-    if (METAALERT_TYPE.equals(update.getSensorType())) {
-      // We've been passed an update to the meta alert.
-      throw new UnsupportedOperationException("Meta alerts cannot be directly updated");
-    } else {
-      Map<Document, Optional<String>> updates = new HashMap<>();
-      updates.put(update, index);
-      // We need to update an alert itself.  Only that portion of the update can be delegated.
-      // We still need to get meta alerts potentially associated with it and update.
-      Collection<Document> metaAlerts = getMetaAlertsForAlert(update.getGuid()).getResults().stream()
-          .map(searchResult -> new Document(searchResult.getSource(), searchResult.getId(), METAALERT_TYPE, update.getTimestamp()))
-          .collect(Collectors.toList());
-      // Each meta alert needs to be updated with the new alert
-      for (Document metaAlert : metaAlerts) {
-        replaceAlertInMetaAlert(metaAlert, update);
-        updates.put(metaAlert, Optional.of(METAALERTS_INDEX));
-      }
-
-      // Run the alert's update
-      indexDao.batchUpdate(updates);
-    }
-  }
-
-  protected boolean replaceAlertInMetaAlert(Document metaAlert, Document alert) {
-    boolean metaAlertUpdated = removeAlertsFromMetaAlert(metaAlert, Collections.singleton(alert.getGuid()));
-    if (metaAlertUpdated) {
-      addAlertsToMetaAlert(metaAlert, Collections.singleton(alert));
-    }
-    return metaAlertUpdated;
->>>>>>> 32d132b3
   }
 
   @Override
@@ -406,138 +248,8 @@
   }
 
   @Override
-<<<<<<< HEAD
   public void addCommentToAlert(CommentAddRemoveRequest request) throws IOException {
     indexDao.addCommentToAlert(request);
-=======
-  public void patch(PatchRequest request, Optional<Long> timestamp)
-      throws OriginalNotFoundException, IOException {
-    if (METAALERT_TYPE.equals(request.getSensorType())) {
-      if (isPatchAllowed(request)) {
-        Document d = getPatchedDocument(request, timestamp);
-        indexDao.update(d, Optional.ofNullable(request.getIndex()));
-      } else {
-        throw new IllegalArgumentException("Meta alert patches are not allowed for /alert or /status paths.  "
-                + "Please use the add/remove alert or update status functions instead.");
-      }
-    } else {
-      Document d = getPatchedDocument(request, timestamp);
-      update(d, Optional.ofNullable(request.getIndex()));
-    }
-  }
-
-  protected boolean isPatchAllowed(PatchRequest request) {
-    if(request.getPatch() != null && !request.getPatch().isEmpty()) {
-      for(Map<String, Object> patch : request.getPatch()) {
-        Object pathObj = patch.get("path");
-        if(pathObj != null && pathObj instanceof String) {
-          String path = (String)pathObj;
-          if (STATUS_PATH.equals(path) || ALERT_PATH.equals(path)) {
-            return false;
-          }
-        }
-      }
-    }
-    return true;
-  }
-
-  /**
-   * Given an alert GUID, retrieve all associated meta alerts.
-   * @param alertGuid The GUID of the child alert
-   * @return The Elasticsearch response containing the meta alerts
-   */
-  protected SearchResponse getMetaAlertsForAlert(String alertGuid) {
-    QueryBuilder qb = boolQuery()
-        .must(
-            nestedQuery(
-                ALERT_FIELD,
-                boolQuery()
-                    .must(termQuery(ALERT_FIELD + "." + Constants.GUID, alertGuid)),
-                ScoreMode.None
-            ).innerHit(new InnerHitBuilder())
-        )
-        .must(termQuery(STATUS_FIELD, MetaAlertStatus.ACTIVE.getStatusString()));
-    return queryAllResults(qb);
-  }
-
-  /**
-   * Elasticsearch queries default to 10 records returned.  Some internal queries require that all
-   * results are returned.  Rather than setting an arbitrarily high size, this method pages through results
-   * and returns them all in a single SearchResponse.
-   * @param qb
-   * @return
-   */
-  protected SearchResponse queryAllResults(QueryBuilder qb) {
-    SearchRequestBuilder searchRequestBuilder = elasticsearchDao
-        .getClient()
-        .prepareSearch(index)
-        .addStoredField("*")
-        .setFetchSource(true)
-        .setQuery(qb)
-        .setSize(pageSize);
-    org.elasticsearch.action.search.SearchResponse esResponse = searchRequestBuilder
-        .execute()
-        .actionGet();
-    List<SearchResult> allResults = getSearchResults(esResponse);
-    long total = esResponse.getHits().getTotalHits();
-    if (total > pageSize) {
-      int pages = (int) (total / pageSize) + 1;
-      for (int i = 1; i < pages; i++) {
-        int from = i * pageSize;
-        searchRequestBuilder.setFrom(from);
-        esResponse = searchRequestBuilder
-            .execute()
-            .actionGet();
-        allResults.addAll(getSearchResults(esResponse));
-      }
-    }
-    SearchResponse searchResponse = new SearchResponse();
-    searchResponse.setTotal(total);
-    searchResponse.setResults(allResults);
-    return searchResponse;
-  }
-
-  /**
-   * Transforms a list of Elasticsearch SearchHits to a list of SearchResults
-   * @param searchResponse
-   * @return
-   */
-  protected List<SearchResult> getSearchResults(org.elasticsearch.action.search.SearchResponse searchResponse) {
-    return Arrays.stream(searchResponse.getHits().getHits()).map(searchHit -> {
-          SearchResult searchResult = new SearchResult();
-          searchResult.setId(searchHit.getId());
-          searchResult.setSource(searchHit.getSource());
-          searchResult.setScore(searchHit.getScore());
-          searchResult.setIndex(searchHit.getIndex());
-          return searchResult;
-        }
-    ).collect(Collectors.toList());
-  }
-
-  /**
-   * Build the Document representing a meta alert to be created.
-   * @param alerts The Elasticsearch results for the meta alerts child documents
-   * @param groups The groups used to create this meta alert
-   * @return A Document representing the new meta alert
-   */
-  protected Document buildCreateDocument(Iterable<Document> alerts, List<String> groups) {
-    // Need to create a Document from the multiget. Scores will be calculated later
-    Map<String, Object> metaSource = new HashMap<>();
-    List<Map<String, Object>> alertList = new ArrayList<>();
-    for (Document alert: alerts) {
-      alertList.add(alert.getDocument());
-    }
-    metaSource.put(ALERT_FIELD, alertList);
-
-    // Add any meta fields
-    String guid = UUID.randomUUID().toString();
-    metaSource.put(GUID, guid);
-    metaSource.put(Constants.Fields.TIMESTAMP.getName(), System.currentTimeMillis());
-    metaSource.put(GROUPS_FIELD, groups);
-    metaSource.put(STATUS_FIELD, MetaAlertStatus.ACTIVE.getStatusString());
-
-    return new Document(metaSource, guid, METAALERT_TYPE, System.currentTimeMillis());
->>>>>>> 32d132b3
   }
 
   @Override
@@ -550,51 +262,9 @@
     indexDao.addCommentToAlert(request, latest);
   }
 
-<<<<<<< HEAD
   @Override
   public void removeCommentFromAlert(CommentAddRemoveRequest request, Document latest) throws IOException {
     indexDao.removeCommentFromAlert(request, latest);
-=======
-  /**
-   * Calculate the meta alert scores for a Document.
-   * @param metaAlert The Document containing scores
-   * @return Set of score statistics
-   */
-  @SuppressWarnings("unchecked")
-  protected void calculateMetaScores(Document metaAlert) {
-    MetaScores metaScores = new MetaScores(new ArrayList<>());
-    List<Object> alertsRaw = ((List<Object>) metaAlert.getDocument().get(ALERT_FIELD));
-    if (alertsRaw != null && !alertsRaw.isEmpty()) {
-      ArrayList<Double> scores = new ArrayList<>();
-      for (Object alertRaw : alertsRaw) {
-        Map<String, Object> alert = (Map<String, Object>) alertRaw;
-        Double scoreNum = parseThreatField(alert.get(getFieldName(THREAT_FIELD_PROPERTY, THREAT_TRIAGE_FIELD)));
-        if (scoreNum != null) {
-          scores.add(scoreNum);
-        }
-      }
-      metaScores = new MetaScores(scores);
-    }
-
-    // add a summary (max, min, avg, ...) of all the threat scores from the child alerts
-    metaAlert.getDocument().putAll(metaScores.getMetaScores());
-
-    // add the overall threat score for the metaalert; one of the summary aggregations as defined by `threatSort`
-    Object threatScore = metaScores.getMetaScores().get(threatSort);
-
-    // add the threat score as a float; type needs to match the threat score field from each of the sensor indices
-    metaAlert.getDocument().put(getFieldName(THREAT_FIELD_PROPERTY, THREAT_TRIAGE_FIELD), ConversionUtils.convert(threatScore, Float.class));
-  }
-
-  private Double parseThreatField(Object threatRaw) {
-    Double threat = null;
-    if (threatRaw instanceof Number) {
-      threat = ((Number) threatRaw).doubleValue();
-    } else if (threatRaw instanceof String) {
-      threat = Double.parseDouble((String) threatRaw);
-    }
-    return threat;
->>>>>>> 32d132b3
   }
 
   @Override
@@ -608,11 +278,4 @@
     this.pageSize = pageSize;
   }
 
-  private String getFieldName(String globalConfigKey, String defaultFieldName) {
-    if (this.elasticsearchDao == null || this.elasticsearchDao.getAccessConfig() == null) {
-      return defaultFieldName;
-    }
-    Map<String, Object> globalConfig = this.elasticsearchDao.getAccessConfig().getGlobalConfigSupplier().get();
-    return ConfigurationsUtils.getFieldName(globalConfig, globalConfigKey, defaultFieldName);
-  }
 }